/*
 *  Copyright 2008-2011 NVIDIA Corporation
 *
 *  Licensed under the Apache License, Version 2.0 (the "License");
 *  you may not use this file except in compliance with the License.
 *  You may obtain a copy of the License at
 *
 *      http://www.apache.org/licenses/LICENSE-2.0
 *
 *  Unless required by applicable law or agreed to in writing, software
 *  distributed under the License is distributed on an "AS IS" BASIS,
 *  WITHOUT WARRANTIES OR CONDITIONS OF ANY KIND, either express or implied.
 *  See the License for the specific language governing permissions and
 *  limitations under the License.
 */


/*! \file extrema.h
 *  \brief C++ implementations of extrema functions.
 */

#pragma once

#include <thrust/detail/config.h>
#include <thrust/pair.h>
<<<<<<< HEAD
#include <thrust/iterator/iterator_traits.h>
#include <thrust/detail/wrapped_function.h>
=======

>>>>>>> 85c13d7f
#include <thrust/system/cpp/detail/tag.h>
#include <thrust/system/detail/internal/scalar/extrema.h>

namespace thrust
{
namespace system
{
namespace cpp
{
namespace detail
{

template <typename ForwardIterator, typename BinaryPredicate>
ForwardIterator min_element(tag,
                            ForwardIterator first, 
                            ForwardIterator last,
                            BinaryPredicate comp)
{
<<<<<<< HEAD
  // wrap comp
  thrust::detail::host_wrapped_binary_function<
    BinaryPredicate,
    typename thrust::iterator_reference<ForwardIterator>::type,
    typename thrust::iterator_reference<ForwardIterator>::type,
    bool
  > wrapped_comp(comp);

  ForwardIterator imin = first;

  for (; first != last; first++)
  {
    if (wrapped_comp(*first, *imin))
    {
      imin = first;
    }
  }

  return imin;
=======
  return thrust::system::detail::internal::scalar::min_element(first, last, comp);
>>>>>>> 85c13d7f
}


template <typename ForwardIterator, typename BinaryPredicate>
ForwardIterator max_element(tag,
                            ForwardIterator first, 
                            ForwardIterator last,
                            BinaryPredicate comp)
{
<<<<<<< HEAD
  // wrap comp
  thrust::detail::host_wrapped_binary_function<
    BinaryPredicate,
    typename thrust::iterator_reference<ForwardIterator>::type,
    typename thrust::iterator_reference<ForwardIterator>::type,
    bool
  > wrapped_comp(comp);

  ForwardIterator imax = first;

  for (; first != last; first++)
  {
    if (wrapped_comp(*imax, *first))
    {
      imax = first;
    }
  }

  return imax;
=======
  return thrust::system::detail::internal::scalar::max_element(first, last, comp);
>>>>>>> 85c13d7f
}


template <typename ForwardIterator, typename BinaryPredicate>
thrust::pair<ForwardIterator,ForwardIterator> minmax_element(tag,
                                                             ForwardIterator first, 
                                                             ForwardIterator last,
                                                             BinaryPredicate comp)
{
<<<<<<< HEAD
  // wrap comp
  thrust::detail::host_wrapped_binary_function<
    BinaryPredicate,
    typename thrust::iterator_reference<ForwardIterator>::type,
    typename thrust::iterator_reference<ForwardIterator>::type,
    bool
  > wrapped_comp(comp);

  ForwardIterator imin = first;
  ForwardIterator imax = first;

  for (; first != last; first++)
  {
    if (wrapped_comp(*first, *imin))
    {
      imin = first;
    }

    if (wrapped_comp(*imax, *first))
    {
      imax = first;
    }
  }

  return thrust::make_pair(imin, imax);
=======
  return thrust::system::detail::internal::scalar::minmax_element(first, last, comp);
>>>>>>> 85c13d7f
}

} // end namespace detail
} // end namespace cpp
} // end namespace system
} // end namespace thrust
<|MERGE_RESOLUTION|>--- conflicted
+++ resolved
@@ -23,12 +23,11 @@
 
 #include <thrust/detail/config.h>
 #include <thrust/pair.h>
-<<<<<<< HEAD
+
+#include <thrust/detail/backend/dereference.h>
 #include <thrust/iterator/iterator_traits.h>
 #include <thrust/detail/wrapped_function.h>
-=======
 
->>>>>>> 85c13d7f
 #include <thrust/system/cpp/detail/tag.h>
 #include <thrust/system/detail/internal/scalar/extrema.h>
 
@@ -47,29 +46,7 @@
                             ForwardIterator last,
                             BinaryPredicate comp)
 {
-<<<<<<< HEAD
-  // wrap comp
-  thrust::detail::host_wrapped_binary_function<
-    BinaryPredicate,
-    typename thrust::iterator_reference<ForwardIterator>::type,
-    typename thrust::iterator_reference<ForwardIterator>::type,
-    bool
-  > wrapped_comp(comp);
-
-  ForwardIterator imin = first;
-
-  for (; first != last; first++)
-  {
-    if (wrapped_comp(*first, *imin))
-    {
-      imin = first;
-    }
-  }
-
-  return imin;
-=======
   return thrust::system::detail::internal::scalar::min_element(first, last, comp);
->>>>>>> 85c13d7f
 }
 
 
@@ -79,29 +56,7 @@
                             ForwardIterator last,
                             BinaryPredicate comp)
 {
-<<<<<<< HEAD
-  // wrap comp
-  thrust::detail::host_wrapped_binary_function<
-    BinaryPredicate,
-    typename thrust::iterator_reference<ForwardIterator>::type,
-    typename thrust::iterator_reference<ForwardIterator>::type,
-    bool
-  > wrapped_comp(comp);
-
-  ForwardIterator imax = first;
-
-  for (; first != last; first++)
-  {
-    if (wrapped_comp(*imax, *first))
-    {
-      imax = first;
-    }
-  }
-
-  return imax;
-=======
   return thrust::system::detail::internal::scalar::max_element(first, last, comp);
->>>>>>> 85c13d7f
 }
 
 
@@ -111,35 +66,7 @@
                                                              ForwardIterator last,
                                                              BinaryPredicate comp)
 {
-<<<<<<< HEAD
-  // wrap comp
-  thrust::detail::host_wrapped_binary_function<
-    BinaryPredicate,
-    typename thrust::iterator_reference<ForwardIterator>::type,
-    typename thrust::iterator_reference<ForwardIterator>::type,
-    bool
-  > wrapped_comp(comp);
-
-  ForwardIterator imin = first;
-  ForwardIterator imax = first;
-
-  for (; first != last; first++)
-  {
-    if (wrapped_comp(*first, *imin))
-    {
-      imin = first;
-    }
-
-    if (wrapped_comp(*imax, *first))
-    {
-      imax = first;
-    }
-  }
-
-  return thrust::make_pair(imin, imax);
-=======
   return thrust::system::detail::internal::scalar::minmax_element(first, last, comp);
->>>>>>> 85c13d7f
 }
 
 } // end namespace detail
