--- conflicted
+++ resolved
@@ -171,18 +171,16 @@
 #else
 #  define TEST_CONSTEXPR_CXX20
 #endif
-<<<<<<< HEAD
-#if TEST_STD_VER >= 2023
-#  define TEST_CONSTEXPR_CXX23 constexpr
-#else
-#  define TEST_CONSTEXPR_CXX23
-=======
 #if defined(__cpp_constexpr_dynamic_alloc) && defined(__cpp_lib_constexpr_dynamic_alloc) && TEST_STD_VER >= 2020 \
   && !defined(TEST_COMPILER_NVRTC)
 #  define TEST_CONSTEXPR_CXX20_ALLOC constexpr
 #else
 #  define TEST_CONSTEXPR_CXX20_ALLOC
->>>>>>> b68256e5
+#endif
+#if TEST_STD_VER >= 2023
+#  define TEST_CONSTEXPR_CXX23 constexpr
+#else
+#  define TEST_CONSTEXPR_CXX23
 #endif
 #if TEST_STD_VER > 2014
 #  define TEST_THROW_SPEC(...)
