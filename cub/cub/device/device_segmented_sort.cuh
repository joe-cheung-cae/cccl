--- conflicted
+++ resolved
@@ -253,11 +253,7 @@
     constexpr bool is_descending     = false;
     constexpr bool is_overwrite_okay = false;
     using DispatchT =
-<<<<<<< HEAD
       DispatchUnstableSegmentedSort<is_descending, KeyT, cub::NullType, int, BeginOffsetIteratorT, EndOffsetIteratorT>;
-=======
-      DispatchSegmentedSort<is_descending, KeyT, cub::NullType, int, BeginOffsetIteratorT, EndOffsetIteratorT>;
->>>>>>> bff5288b
 
     DoubleBuffer<KeyT> d_keys(const_cast<KeyT*>(d_keys_in), d_keys_out);
     DoubleBuffer<NullType> d_values;
@@ -424,11 +420,7 @@
     constexpr bool is_descending     = true;
     constexpr bool is_overwrite_okay = false;
     using DispatchT =
-<<<<<<< HEAD
       DispatchUnstableSegmentedSort<is_descending, KeyT, cub::NullType, int, BeginOffsetIteratorT, EndOffsetIteratorT>;
-=======
-      DispatchSegmentedSort<is_descending, KeyT, cub::NullType, int, BeginOffsetIteratorT, EndOffsetIteratorT>;
->>>>>>> bff5288b
 
     DoubleBuffer<KeyT> d_keys(const_cast<KeyT*>(d_keys_in), d_keys_out);
     DoubleBuffer<NullType> d_values;
@@ -607,48 +599,11 @@
     constexpr bool is_overwrite_okay = true;
 
     using DispatchT =
-<<<<<<< HEAD
       DispatchUnstableSegmentedSort<is_descending, KeyT, cub::NullType, int, BeginOffsetIteratorT, EndOffsetIteratorT>;
-=======
-      DispatchSegmentedSort<is_descending, KeyT, cub::NullType, int, BeginOffsetIteratorT, EndOffsetIteratorT>;
->>>>>>> bff5288b
 
     DoubleBuffer<NullType> d_values;
 
     return DispatchT::Dispatch(
-<<<<<<< HEAD
-      d_temp_storage,
-      temp_storage_bytes,
-      d_keys,
-      d_values,
-      num_items,
-      num_segments,
-      d_begin_offsets,
-      d_end_offsets,
-      is_overwrite_okay,
-      stream);
-  }
-
-  template <typename KeyT,
-            typename BeginOffsetIteratorT,
-            typename EndOffsetIteratorT>
-  CUB_DETAIL_RUNTIME_DEBUG_SYNC_IS_NOT_SUPPORTED
-  CUB_RUNTIME_FUNCTION static cudaError_t
-  SortKeys(void *d_temp_storage,
-           std::size_t &temp_storage_bytes,
-           DoubleBuffer<KeyT> &d_keys,
-           int num_items,
-           int num_segments,
-           BeginOffsetIteratorT d_begin_offsets,
-           EndOffsetIteratorT d_end_offsets,
-           cudaStream_t stream,
-           bool debug_synchronous)
-  {
-    CUB_DETAIL_RUNTIME_DEBUG_SYNC_USAGE_LOG
-
-    return SortKeys<KeyT, BeginOffsetIteratorT, EndOffsetIteratorT>(
-=======
->>>>>>> bff5288b
       d_temp_storage,
       temp_storage_bytes,
       d_keys,
@@ -814,48 +769,11 @@
     constexpr bool is_overwrite_okay = true;
 
     using DispatchT =
-<<<<<<< HEAD
       DispatchUnstableSegmentedSort<is_descending, KeyT, cub::NullType, int, BeginOffsetIteratorT, EndOffsetIteratorT>;
-=======
-      DispatchSegmentedSort<is_descending, KeyT, cub::NullType, int, BeginOffsetIteratorT, EndOffsetIteratorT>;
->>>>>>> bff5288b
 
     DoubleBuffer<NullType> d_values;
 
     return DispatchT::Dispatch(
-<<<<<<< HEAD
-      d_temp_storage,
-      temp_storage_bytes,
-      d_keys,
-      d_values,
-      num_items,
-      num_segments,
-      d_begin_offsets,
-      d_end_offsets,
-      is_overwrite_okay,
-      stream);
-  }
-
-  template <typename KeyT,
-            typename BeginOffsetIteratorT,
-            typename EndOffsetIteratorT>
-  CUB_DETAIL_RUNTIME_DEBUG_SYNC_IS_NOT_SUPPORTED
-  CUB_RUNTIME_FUNCTION static cudaError_t
-  SortKeysDescending(void *d_temp_storage,
-                     std::size_t &temp_storage_bytes,
-                     DoubleBuffer<KeyT> &d_keys,
-                     int num_items,
-                     int num_segments,
-                     BeginOffsetIteratorT d_begin_offsets,
-                     EndOffsetIteratorT d_end_offsets,
-                     cudaStream_t stream,
-                     bool debug_synchronous)
-  {
-    CUB_DETAIL_RUNTIME_DEBUG_SYNC_USAGE_LOG
-
-    return SortKeysDescending<KeyT, BeginOffsetIteratorT, EndOffsetIteratorT>(
-=======
->>>>>>> bff5288b
       d_temp_storage,
       temp_storage_bytes,
       d_keys,
@@ -1180,7 +1098,6 @@
     EndOffsetIteratorT d_end_offsets,
     cudaStream_t stream = 0)
   {
-<<<<<<< HEAD
     constexpr bool is_descending     = true;
     constexpr bool is_overwrite_okay = false;
     using DispatchT =
@@ -1194,21 +1111,11 @@
       temp_storage_bytes,
       d_keys,
       d_values,
-=======
-    return SortKeysDescending<KeyT, BeginOffsetIteratorT, EndOffsetIteratorT>(
-      d_temp_storage,
-      temp_storage_bytes,
-      d_keys_in,
-      d_keys_out,
->>>>>>> bff5288b
       num_items,
       num_segments,
       d_begin_offsets,
       d_end_offsets,
-<<<<<<< HEAD
       is_overwrite_okay,
-=======
->>>>>>> bff5288b
       stream);
   }
 
@@ -1372,7 +1279,6 @@
     EndOffsetIteratorT d_end_offsets,
     cudaStream_t stream = 0)
   {
-<<<<<<< HEAD
     constexpr bool is_descending     = false;
     constexpr bool is_overwrite_okay = true;
 
@@ -1392,10 +1298,6 @@
       d_end_offsets,
       is_overwrite_okay,
       stream);
-=======
-    return SortKeys<KeyT, BeginOffsetIteratorT, EndOffsetIteratorT>(
-      d_temp_storage, temp_storage_bytes, d_keys, num_items, num_segments, d_begin_offsets, d_end_offsets, stream);
->>>>>>> bff5288b
   }
 
   template <typename KeyT, typename BeginOffsetIteratorT, typename EndOffsetIteratorT>
@@ -1548,7 +1450,6 @@
     EndOffsetIteratorT d_end_offsets,
     cudaStream_t stream = 0)
   {
-<<<<<<< HEAD
     constexpr bool is_descending     = true;
     constexpr bool is_overwrite_okay = true;
 
@@ -1568,10 +1469,6 @@
       d_end_offsets,
       is_overwrite_okay,
       stream);
-=======
-    return SortKeysDescending<KeyT, BeginOffsetIteratorT, EndOffsetIteratorT>(
-      d_temp_storage, temp_storage_bytes, d_keys, num_items, num_segments, d_begin_offsets, d_end_offsets, stream);
->>>>>>> bff5288b
   }
 
   template <typename KeyT, typename BeginOffsetIteratorT, typename EndOffsetIteratorT>
@@ -1741,12 +1638,8 @@
   {
     constexpr bool is_descending     = false;
     constexpr bool is_overwrite_okay = false;
-<<<<<<< HEAD
     using DispatchT =
       DispatchUnstableSegmentedSort<is_descending, KeyT, ValueT, int, BeginOffsetIteratorT, EndOffsetIteratorT>;
-=======
-    using DispatchT = DispatchSegmentedSort<is_descending, KeyT, ValueT, int, BeginOffsetIteratorT, EndOffsetIteratorT>;
->>>>>>> bff5288b
 
     DoubleBuffer<KeyT> d_keys(const_cast<KeyT*>(d_keys_in), d_keys_out);
     DoubleBuffer<ValueT> d_values(const_cast<ValueT*>(d_values_in), d_values_out);
@@ -1940,12 +1833,8 @@
   {
     constexpr bool is_descending     = true;
     constexpr bool is_overwrite_okay = false;
-<<<<<<< HEAD
     using DispatchT =
       DispatchUnstableSegmentedSort<is_descending, KeyT, ValueT, int, BeginOffsetIteratorT, EndOffsetIteratorT>;
-=======
-    using DispatchT = DispatchSegmentedSort<is_descending, KeyT, ValueT, int, BeginOffsetIteratorT, EndOffsetIteratorT>;
->>>>>>> bff5288b
 
     DoubleBuffer<KeyT> d_keys(const_cast<KeyT*>(d_keys_in), d_keys_out);
     DoubleBuffer<ValueT> d_values(const_cast<ValueT*>(d_values_in), d_values_out);
@@ -2146,12 +2035,8 @@
   {
     constexpr bool is_descending     = false;
     constexpr bool is_overwrite_okay = true;
-<<<<<<< HEAD
     using DispatchT =
       DispatchUnstableSegmentedSort<is_descending, KeyT, ValueT, int, BeginOffsetIteratorT, EndOffsetIteratorT>;
-=======
-    using DispatchT = DispatchSegmentedSort<is_descending, KeyT, ValueT, int, BeginOffsetIteratorT, EndOffsetIteratorT>;
->>>>>>> bff5288b
 
     return DispatchT::Dispatch(
       d_temp_storage,
@@ -2344,12 +2229,8 @@
   {
     constexpr bool is_descending     = true;
     constexpr bool is_overwrite_okay = true;
-<<<<<<< HEAD
     using DispatchT =
       DispatchUnstableSegmentedSort<is_descending, KeyT, ValueT, int, BeginOffsetIteratorT, EndOffsetIteratorT>;
-=======
-    using DispatchT = DispatchSegmentedSort<is_descending, KeyT, ValueT, int, BeginOffsetIteratorT, EndOffsetIteratorT>;
->>>>>>> bff5288b
 
     return DispatchT::Dispatch(
       d_temp_storage,
@@ -2534,7 +2415,6 @@
     EndOffsetIteratorT d_end_offsets,
     cudaStream_t stream = 0)
   {
-<<<<<<< HEAD
     constexpr bool is_descending     = false;
     constexpr bool is_overwrite_okay = false;
     using DispatchT =
@@ -2548,23 +2428,11 @@
       temp_storage_bytes,
       d_keys,
       d_values,
-=======
-    return SortPairs<KeyT, ValueT, BeginOffsetIteratorT, EndOffsetIteratorT>(
-      d_temp_storage,
-      temp_storage_bytes,
-      d_keys_in,
-      d_keys_out,
-      d_values_in,
-      d_values_out,
->>>>>>> bff5288b
       num_items,
       num_segments,
       d_begin_offsets,
       d_end_offsets,
-<<<<<<< HEAD
       is_overwrite_okay,
-=======
->>>>>>> bff5288b
       stream);
   }
 
@@ -2742,7 +2610,6 @@
     EndOffsetIteratorT d_end_offsets,
     cudaStream_t stream = 0)
   {
-<<<<<<< HEAD
     constexpr bool is_descending     = true;
     constexpr bool is_overwrite_okay = false;
     using DispatchT =
@@ -2756,23 +2623,11 @@
       temp_storage_bytes,
       d_keys,
       d_values,
-=======
-    return SortPairsDescending<KeyT, ValueT, BeginOffsetIteratorT, EndOffsetIteratorT>(
-      d_temp_storage,
-      temp_storage_bytes,
-      d_keys_in,
-      d_keys_out,
-      d_values_in,
-      d_values_out,
->>>>>>> bff5288b
       num_items,
       num_segments,
       d_begin_offsets,
       d_end_offsets,
-<<<<<<< HEAD
       is_overwrite_okay,
-=======
->>>>>>> bff5288b
       stream);
   }
 
@@ -2958,16 +2813,12 @@
     EndOffsetIteratorT d_end_offsets,
     cudaStream_t stream = 0)
   {
-<<<<<<< HEAD
     constexpr bool is_descending     = false;
     constexpr bool is_overwrite_okay = true;
     using DispatchT =
       DispatchStableSegmentedSort<is_descending, KeyT, ValueT, int, BeginOffsetIteratorT, EndOffsetIteratorT>;
 
     return DispatchT::Dispatch(
-=======
-    return SortPairs<KeyT, ValueT, BeginOffsetIteratorT, EndOffsetIteratorT>(
->>>>>>> bff5288b
       d_temp_storage,
       temp_storage_bytes,
       d_keys,
@@ -2976,10 +2827,7 @@
       num_segments,
       d_begin_offsets,
       d_end_offsets,
-<<<<<<< HEAD
       is_overwrite_okay,
-=======
->>>>>>> bff5288b
       stream);
   }
 
@@ -3160,16 +3008,12 @@
     EndOffsetIteratorT d_end_offsets,
     cudaStream_t stream = 0)
   {
-<<<<<<< HEAD
     constexpr bool is_descending     = true;
     constexpr bool is_overwrite_okay = true;
     using DispatchT =
       DispatchStableSegmentedSort<is_descending, KeyT, ValueT, int, BeginOffsetIteratorT, EndOffsetIteratorT>;
 
     return DispatchT::Dispatch(
-=======
-    return SortPairsDescending<KeyT, ValueT, BeginOffsetIteratorT, EndOffsetIteratorT>(
->>>>>>> bff5288b
       d_temp_storage,
       temp_storage_bytes,
       d_keys,
@@ -3178,10 +3022,7 @@
       num_segments,
       d_begin_offsets,
       d_end_offsets,
-<<<<<<< HEAD
       is_overwrite_okay,
-=======
->>>>>>> bff5288b
       stream);
   }
 
