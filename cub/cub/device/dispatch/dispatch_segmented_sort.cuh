/******************************************************************************
 * Copyright (c) 2011-2021, NVIDIA CORPORATION.  All rights reserved.
 *
 * Redistribution and use in source and binary forms, with or without
 * modification, are permitted provided that the following conditions are met:
 *     * Redistributions of source code must retain the above copyright
 *       notice, this list of conditions and the following disclaimer.
 *     * Redistributions in binary form must reproduce the above copyright
 *       notice, this list of conditions and the following disclaimer in the
 *       documentation and/or other materials provided with the distribution.
 *     * Neither the name of the NVIDIA CORPORATION nor the
 *       names of its contributors may be used to endorse or promote products
 *       derived from this software without specific prior written permission.
 *
 * THIS SOFTWARE IS PROVIDED BY THE COPYRIGHT HOLDERS AND CONTRIBUTORS "AS IS" AND
 * ANY EXPRESS OR IMPLIED WARRANTIES, INCLUDING, BUT NOT LIMITED TO, THE IMPLIED
 * WARRANTIES OF MERCHANTABILITY AND FITNESS FOR A PARTICULAR PURPOSE ARE
 * DISCLAIMED. IN NO EVENT SHALL NVIDIA CORPORATION BE LIABLE FOR ANY
 * DIRECT, INDIRECT, INCIDENTAL, SPECIAL, EXEMPLARY, OR CONSEQUENTIAL DAMAGES
 * (INCLUDING, BUT NOT LIMITED TO, PROCUREMENT OF SUBSTITUTE GOODS OR SERVICES;
 * LOSS OF USE, DATA, OR PROFITS; OR BUSINESS INTERRUPTION) HOWEVER CAUSED AND
 * ON ANY THEORY OF LIABILITY, WHETHER IN CONTRACT, STRICT LIABILITY, OR TORT
 * (INCLUDING NEGLIGENCE OR OTHERWISE) ARISING IN ANY WAY OUT OF THE USE OF THIS
 * SOFTWARE, EVEN IF ADVISED OF THE POSSIBILITY OF SUCH DAMAGE.
 *
 ******************************************************************************/

#pragma once

#include <cub/config.cuh>

#if defined(_CCCL_IMPLICIT_SYSTEM_HEADER_GCC)
#  pragma GCC system_header
#elif defined(_CCCL_IMPLICIT_SYSTEM_HEADER_CLANG)
#  pragma clang system_header
#elif defined(_CCCL_IMPLICIT_SYSTEM_HEADER_MSVC)
#  pragma system_header
#endif // no system header

#include <cub/agent/agent_segmented_radix_sort.cuh>
#include <cub/agent/agent_sub_warp_merge_sort.cuh>
#include <cub/block/block_load.cuh>
#include <cub/block/block_merge_sort.cuh>
#include <cub/block/block_radix_rank.cuh>
#include <cub/block/block_scan.cuh>
#include <cub/detail/device_double_buffer.cuh>
#include <cub/detail/temporary_storage.cuh>
#include <cub/device/device_partition.cuh>
#include <cub/thread/thread_sort.cuh>
#include <cub/util_debug.cuh>
#include <cub/util_deprecated.cuh>
#include <cub/util_device.cuh>
#include <cub/util_math.cuh>
#include <cub/util_namespace.cuh>
#include <cub/warp/warp_merge_sort.cuh>

#include <thrust/iterator/counting_iterator.h>
#include <thrust/iterator/reverse_iterator.h>
#include <thrust/system/cuda/detail/core/triple_chevron_launch.h>

#include <type_traits>

#include <nv/target>

CUB_NAMESPACE_BEGIN

/**
 * @brief Fallback kernel, in case there's not enough segments to
 *        take advantage of partitioning.
 *
 * In this case, the sorting method is still selected based on the segment size.
 * If a single warp can sort the segment, the algorithm will use the sub-warp
 * merge sort. Otherwise, the algorithm will use the in-shared-memory version of
 * block radix sort. If data don't fit into shared memory, the algorithm will
 * use in-global-memory radix sort.
 *
 * @param[in] d_keys_in_orig
 *   Input keys buffer
 *
 * @param[out] d_keys_out_orig
 *   Output keys buffer
 *
 * @param[in,out] d_keys_double_buffer
 *   Double keys buffer
 *
 * @param[in] d_values_in_orig
 *   Input values buffer
 *
 * @param[out] d_values_out_orig
 *   Output values buffer
 *
 * @param[in,out] d_values_double_buffer
 *   Double values buffer
 *
 * @param[in] d_begin_offsets
 *   Random-access input iterator to the sequence of beginning offsets of length
 *   `num_segments`, such that `d_begin_offsets[i]` is the first element of the
 *   i-th data segment in `d_keys_*` and `d_values_*`
 *
 * @param[in] d_end_offsets
 *   Random-access input iterator to the sequence of ending offsets of length
 *   `num_segments`, such that `d_end_offsets[i]-1` is the last element of the
 *   i-th data segment in `d_keys_*` and `d_values_*`.
 *   If `d_end_offsets[i]-1 <= d_begin_offsets[i]`, the i-th segment is
 *   considered empty.
 */
template <bool IS_DESCENDING,
          stability_t Stability,
          typename ChainedPolicyT,
          typename KeyT,
          typename ValueT,
          typename BeginOffsetIteratorT,
          typename EndOffsetIteratorT,
          typename OffsetT>
__launch_bounds__(ChainedPolicyT::ActivePolicy::LargeSegmentPolicy::BLOCK_THREADS)
  CUB_DETAIL_KERNEL_ATTRIBUTES void DeviceSegmentedSortFallbackKernel(
    const KeyT* d_keys_in_orig,
    KeyT* d_keys_out_orig,
    cub::detail::device_double_buffer<KeyT> d_keys_double_buffer,
    const ValueT* d_values_in_orig,
    ValueT* d_values_out_orig,
    cub::detail::device_double_buffer<ValueT> d_values_double_buffer,
    BeginOffsetIteratorT d_begin_offsets,
    EndOffsetIteratorT d_end_offsets)
{
  using ActivePolicyT       = typename ChainedPolicyT::ActivePolicy;
  using LargeSegmentPolicyT = typename ActivePolicyT::LargeSegmentPolicy;
  using MediumPolicyT       = typename ActivePolicyT::SmallAndMediumSegmentedSortPolicyT::MediumPolicyT;

  const unsigned int segment_id = blockIdx.x;
  OffsetT segment_begin         = d_begin_offsets[segment_id];
  OffsetT segment_end           = d_end_offsets[segment_id];
  OffsetT num_items             = segment_end - segment_begin;

  if (num_items <= 0)
  {
    return;
  }

  using AgentSegmentedRadixSortT =
    cub::AgentSegmentedRadixSort<IS_DESCENDING, LargeSegmentPolicyT, KeyT, ValueT, OffsetT>;

  using WarpReduceT = cub::WarpReduce<KeyT>;

<<<<<<< HEAD
  using AgentWarpMergeSortT = AgentSubWarpSort<IS_DESCENDING, Stability, MediumPolicyT, KeyT, ValueT, OffsetT>;
=======
  using AgentWarpMergeSortT = AgentSubWarpSort<IS_DESCENDING, MediumPolicyT, KeyT, ValueT, OffsetT>;
>>>>>>> bff5288b

  __shared__ union
  {
    typename AgentSegmentedRadixSortT::TempStorage block_sort;
    typename WarpReduceT::TempStorage warp_reduce;
    typename AgentWarpMergeSortT::TempStorage medium_warp_sort;
  } temp_storage;

  constexpr bool keys_only = std::is_same<ValueT, NullType>::value;
  AgentSegmentedRadixSortT agent(num_items, temp_storage.block_sort);

  constexpr int begin_bit = 0;
  constexpr int end_bit   = sizeof(KeyT) * 8;

  constexpr int cacheable_tile_size = LargeSegmentPolicyT::BLOCK_THREADS * LargeSegmentPolicyT::ITEMS_PER_THREAD;

  d_keys_in_orig += segment_begin;
  d_keys_out_orig += segment_begin;

  if (!keys_only)
  {
    d_values_in_orig += segment_begin;
    d_values_out_orig += segment_begin;
  }

  if (num_items <= MediumPolicyT::ITEMS_PER_TILE)
  {
    // Sort by a single warp
    if (threadIdx.x < MediumPolicyT::WARP_THREADS)
    {
      AgentWarpMergeSortT(temp_storage.medium_warp_sort)
        .ProcessSegment(num_items, d_keys_in_orig, d_keys_out_orig, d_values_in_orig, d_values_out_orig);
    }
  }
  else if (num_items < cacheable_tile_size)
  {
    // Sort by a CTA if data fits into shared memory
    agent.ProcessSinglePass(begin_bit, end_bit, d_keys_in_orig, d_values_in_orig, d_keys_out_orig, d_values_out_orig);
  }
  else
  {
    // Sort by a CTA with multiple reads from global memory
    int current_bit = begin_bit;
    int pass_bits   = (cub::min)(int{LargeSegmentPolicyT::RADIX_BITS}, (end_bit - current_bit));

    d_keys_double_buffer = cub::detail::device_double_buffer<KeyT>(
      d_keys_double_buffer.current() + segment_begin, d_keys_double_buffer.alternate() + segment_begin);

    if (!keys_only)
    {
      d_values_double_buffer = cub::detail::device_double_buffer<ValueT>(
        d_values_double_buffer.current() + segment_begin, d_values_double_buffer.alternate() + segment_begin);
    }

    agent.ProcessIterative(
      current_bit,
      pass_bits,
      d_keys_in_orig,
      d_values_in_orig,
      d_keys_double_buffer.current(),
      d_values_double_buffer.current());
    current_bit += pass_bits;

#pragma unroll 1
    while (current_bit < end_bit)
    {
      pass_bits = (cub::min)(int{LargeSegmentPolicyT::RADIX_BITS}, (end_bit - current_bit));

      CTA_SYNC();
      agent.ProcessIterative(
        current_bit,
        pass_bits,
        d_keys_double_buffer.current(),
        d_values_double_buffer.current(),
        d_keys_double_buffer.alternate(),
        d_values_double_buffer.alternate());

      d_keys_double_buffer.swap();
      d_values_double_buffer.swap();
      current_bit += pass_bits;
    }
  }
}

/**
 * @brief Single kernel for moderate size (less than a few thousand items)
 *        segments.
 *
 * This kernel allocates a sub-warp per segment. Therefore, this kernel assigns
 * a single thread block to multiple segments. Segments fall into two
 * categories. An architectural warp usually sorts segments in the medium-size
 * category, while a few threads sort segments in the small-size category. Since
 * segments are partitioned, we know the last thread block index assigned to
 * sort medium-size segments. A particular thread block can check this number to
 * find out which category it was assigned to sort. In both cases, the
 * merge sort is used.
 *
 * @param[in] small_segments
 *   Number of segments that can be sorted by a warp part
 *
 * @param[in] medium_segments
 *   Number of segments that can be sorted by a warp
 *
 * @param[in] medium_blocks
 *   Number of CTAs assigned to process medium segments
 *
 * @param[in] d_small_segments_indices
 *   Small segments mapping of length @p small_segments, such that
 *   `d_small_segments_indices[i]` is the input segment index
 *
 * @param[in] d_medium_segments_indices
 *   Medium segments mapping of length @p medium_segments, such that
 *   `d_medium_segments_indices[i]` is the input segment index
 *
 * @param[in] d_keys_in_orig
 *   Input keys buffer
 *
 * @param[out] d_keys_out_orig
 *   Output keys buffer
 *
 * @param[in] d_values_in_orig
 *   Input values buffer
 *
 * @param[out] d_values_out_orig
 *   Output values buffer
 *
 * @param[in] d_begin_offsets
 *   Random-access input iterator to the sequence of beginning offsets of length
 *   `num_segments`, such that `d_begin_offsets[i]` is the first element of the
 *   <em>i</em><sup>th</sup> data segment in `d_keys_*` and `d_values_*`
 *
 * @param[in] d_end_offsets
 *   Random-access input iterator to the sequence of ending offsets of length
 *   `num_segments`, such that `d_end_offsets[i]-1` is the last element of the
 *   <em>i</em><sup>th</sup> data segment in `d_keys_*` and `d_values_*`. If
 *   `d_end_offsets[i]-1 <= d_begin_offsets[i]`, the <em>i</em><sup>th</sup> is
 *   considered empty.
 */
template <bool IS_DESCENDING,
          stability_t Stability,
          typename ChainedPolicyT,
          typename KeyT,
          typename ValueT,
          typename BeginOffsetIteratorT,
          typename EndOffsetIteratorT,
          typename OffsetT>
__launch_bounds__(ChainedPolicyT::ActivePolicy::SmallAndMediumSegmentedSortPolicyT::BLOCK_THREADS)
  CUB_DETAIL_KERNEL_ATTRIBUTES void DeviceSegmentedSortKernelSmall(
    unsigned int small_segments,
    unsigned int medium_segments,
    unsigned int medium_blocks,
    const unsigned int* d_small_segments_indices,
    const unsigned int* d_medium_segments_indices,
    const KeyT* d_keys_in,
    KeyT* d_keys_out,
    const ValueT* d_values_in,
    ValueT* d_values_out,
    BeginOffsetIteratorT d_begin_offsets,
    EndOffsetIteratorT d_end_offsets)
{
  const unsigned int tid = threadIdx.x;
  const unsigned int bid = blockIdx.x;

  using ActivePolicyT         = typename ChainedPolicyT::ActivePolicy;
  using SmallAndMediumPolicyT = typename ActivePolicyT::SmallAndMediumSegmentedSortPolicyT;
  using MediumPolicyT         = typename SmallAndMediumPolicyT::MediumPolicyT;
  using SmallPolicyT          = typename SmallAndMediumPolicyT::SmallPolicyT;

  constexpr int threads_per_medium_segment = MediumPolicyT::WARP_THREADS;
  constexpr int threads_per_small_segment  = SmallPolicyT::WARP_THREADS;

<<<<<<< HEAD
  using MediumAgentWarpMergeSortT = AgentSubWarpSort<IS_DESCENDING, Stability, MediumPolicyT, KeyT, ValueT, OffsetT>;

  using SmallAgentWarpMergeSortT = AgentSubWarpSort<IS_DESCENDING, Stability, SmallPolicyT, KeyT, ValueT, OffsetT>;
=======
  using MediumAgentWarpMergeSortT = AgentSubWarpSort<IS_DESCENDING, MediumPolicyT, KeyT, ValueT, OffsetT>;

  using SmallAgentWarpMergeSortT = AgentSubWarpSort<IS_DESCENDING, SmallPolicyT, KeyT, ValueT, OffsetT>;
>>>>>>> bff5288b

  constexpr auto segments_per_medium_block =
    static_cast<unsigned int>(SmallAndMediumPolicyT::SEGMENTS_PER_MEDIUM_BLOCK);

  constexpr auto segments_per_small_block = static_cast<unsigned int>(SmallAndMediumPolicyT::SEGMENTS_PER_SMALL_BLOCK);

  __shared__ union
  {
    typename MediumAgentWarpMergeSortT::TempStorage medium_storage[segments_per_medium_block];

    typename SmallAgentWarpMergeSortT::TempStorage small_storage[segments_per_small_block];
  } temp_storage;

  if (bid < medium_blocks)
  {
    const unsigned int sid_within_block  = tid / threads_per_medium_segment;
    const unsigned int medium_segment_id = bid * segments_per_medium_block + sid_within_block;

    if (medium_segment_id < medium_segments)
    {
      const unsigned int global_segment_id = d_medium_segments_indices[medium_segment_id];

      const OffsetT segment_begin = d_begin_offsets[global_segment_id];
      const OffsetT segment_end   = d_end_offsets[global_segment_id];
      const OffsetT num_items     = segment_end - segment_begin;

      MediumAgentWarpMergeSortT(temp_storage.medium_storage[sid_within_block])
        .ProcessSegment(num_items,
                        d_keys_in + segment_begin,
                        d_keys_out + segment_begin,
                        d_values_in + segment_begin,
                        d_values_out + segment_begin);
    }
  }
  else
  {
    const unsigned int sid_within_block = tid / threads_per_small_segment;
    const unsigned int small_segment_id = (bid - medium_blocks) * segments_per_small_block + sid_within_block;

    if (small_segment_id < small_segments)
    {
      const unsigned int global_segment_id = d_small_segments_indices[small_segment_id];

      const OffsetT segment_begin = d_begin_offsets[global_segment_id];
      const OffsetT segment_end   = d_end_offsets[global_segment_id];
      const OffsetT num_items     = segment_end - segment_begin;

      SmallAgentWarpMergeSortT(temp_storage.small_storage[sid_within_block])
        .ProcessSegment(num_items,
                        d_keys_in + segment_begin,
                        d_keys_out + segment_begin,
                        d_values_in + segment_begin,
                        d_values_out + segment_begin);
    }
  }
}

/**
 * @brief Single kernel for large size (more than a few thousand items) segments.
 *
 * @param[in] d_keys_in_orig
 *   Input keys buffer
 *
 * @param[out] d_keys_out_orig
 *   Output keys buffer
 *
 * @param[in] d_values_in_orig
 *   Input values buffer
 *
 * @param[out] d_values_out_orig
 *   Output values buffer
 *
 * @param[in] d_begin_offsets
 *   Random-access input iterator to the sequence of beginning offsets of length
 *   `num_segments`, such that `d_begin_offsets[i]` is the first element of the
 *   <em>i</em><sup>th</sup> data segment in `d_keys_*` and `d_values_*`
 *
 * @param[in] d_end_offsets
 *   Random-access input iterator to the sequence of ending offsets of length
 *   `num_segments`, such that `d_end_offsets[i]-1` is the last element of the
 *   <em>i</em><sup>th</sup> data segment in `d_keys_*` and `d_values_*`. If
 *   `d_end_offsets[i]-1 <= d_begin_offsets[i]`, the <em>i</em><sup>th</sup> is
 *   considered empty.
 */
template <bool IS_DESCENDING,
          typename ChainedPolicyT,
          typename KeyT,
          typename ValueT,
          typename BeginOffsetIteratorT,
          typename EndOffsetIteratorT,
          typename OffsetT>
__launch_bounds__(ChainedPolicyT::ActivePolicy::LargeSegmentPolicy::BLOCK_THREADS)
  CUB_DETAIL_KERNEL_ATTRIBUTES void DeviceSegmentedSortKernelLarge(
    const unsigned int* d_segments_indices,
    const KeyT* d_keys_in_orig,
    KeyT* d_keys_out_orig,
    cub::detail::device_double_buffer<KeyT> d_keys_double_buffer,
    const ValueT* d_values_in_orig,
    ValueT* d_values_out_orig,
    cub::detail::device_double_buffer<ValueT> d_values_double_buffer,
    BeginOffsetIteratorT d_begin_offsets,
    EndOffsetIteratorT d_end_offsets)
{
  using ActivePolicyT       = typename ChainedPolicyT::ActivePolicy;
  using LargeSegmentPolicyT = typename ActivePolicyT::LargeSegmentPolicy;

  constexpr int small_tile_size = LargeSegmentPolicyT::BLOCK_THREADS * LargeSegmentPolicyT::ITEMS_PER_THREAD;

  using AgentSegmentedRadixSortT =
    cub::AgentSegmentedRadixSort<IS_DESCENDING, LargeSegmentPolicyT, KeyT, ValueT, OffsetT>;

  __shared__ typename AgentSegmentedRadixSortT::TempStorage storage;

  const unsigned int bid = blockIdx.x;

  constexpr int begin_bit = 0;
  constexpr int end_bit   = sizeof(KeyT) * 8;

  const unsigned int global_segment_id = d_segments_indices[bid];
  const OffsetT segment_begin          = d_begin_offsets[global_segment_id];
  const OffsetT segment_end            = d_end_offsets[global_segment_id];
  const OffsetT num_items              = segment_end - segment_begin;

  constexpr bool keys_only = std::is_same<ValueT, NullType>::value;
  AgentSegmentedRadixSortT agent(num_items, storage);

  d_keys_in_orig += segment_begin;
  d_keys_out_orig += segment_begin;

  if (!keys_only)
  {
    d_values_in_orig += segment_begin;
    d_values_out_orig += segment_begin;
  }

  if (num_items < small_tile_size)
  {
    // Sort in shared memory if the segment fits into it
    agent.ProcessSinglePass(begin_bit, end_bit, d_keys_in_orig, d_values_in_orig, d_keys_out_orig, d_values_out_orig);
  }
  else
  {
    // Sort reading global memory multiple times
    int current_bit = begin_bit;
    int pass_bits   = (cub::min)(int{LargeSegmentPolicyT::RADIX_BITS}, (end_bit - current_bit));

    d_keys_double_buffer = cub::detail::device_double_buffer<KeyT>(
      d_keys_double_buffer.current() + segment_begin, d_keys_double_buffer.alternate() + segment_begin);

    if (!keys_only)
    {
      d_values_double_buffer = cub::detail::device_double_buffer<ValueT>(
        d_values_double_buffer.current() + segment_begin, d_values_double_buffer.alternate() + segment_begin);
    }

    agent.ProcessIterative(
      current_bit,
      pass_bits,
      d_keys_in_orig,
      d_values_in_orig,
      d_keys_double_buffer.current(),
      d_values_double_buffer.current());
    current_bit += pass_bits;

#pragma unroll 1
    while (current_bit < end_bit)
    {
      pass_bits = (cub::min)(int{LargeSegmentPolicyT::RADIX_BITS}, (end_bit - current_bit));

      CTA_SYNC();
      agent.ProcessIterative(
        current_bit,
        pass_bits,
        d_keys_double_buffer.current(),
        d_values_double_buffer.current(),
        d_keys_double_buffer.alternate(),
        d_values_double_buffer.alternate());

      d_keys_double_buffer.swap();
      d_values_double_buffer.swap();
      current_bit += pass_bits;
    }
  }
}

/*
 * Continuation is called after the partitioning stage. It launches kernels
 * to sort large and small segments using the partitioning results. Separation
 * of this stage is required to eliminate device-side synchronization in
 * the CDP mode.
 */
template <typename LargeSegmentPolicyT,
          typename SmallAndMediumPolicyT,
          typename LargeKernelT,
          typename SmallKernelT,
          typename KeyT,
          typename ValueT,
          typename BeginOffsetIteratorT,
          typename EndOffsetIteratorT>
CUB_RUNTIME_FUNCTION _CCCL_ATTRIBUTE_HIDDEN cudaError_t DeviceSegmentedSortContinuation(
  LargeKernelT large_kernel,
  SmallKernelT small_kernel,
  int num_segments,
  KeyT* d_current_keys,
  KeyT* d_final_keys,
  detail::device_double_buffer<KeyT> d_keys_double_buffer,
  ValueT* d_current_values,
  ValueT* d_final_values,
  detail::device_double_buffer<ValueT> d_values_double_buffer,
  BeginOffsetIteratorT d_begin_offsets,
  EndOffsetIteratorT d_end_offsets,
  unsigned int* group_sizes,
  unsigned int* large_and_medium_segments_indices,
  unsigned int* small_segments_indices,
  cudaStream_t stream)
{
  cudaError error = cudaSuccess;

  const unsigned int large_segments = group_sizes[0];

  if (large_segments > 0)
  {
    // One CTA per segment
    const unsigned int blocks_in_grid = large_segments;

#ifdef CUB_DETAIL_DEBUG_ENABLE_LOG
    _CubLog("Invoking "
            "DeviceSegmentedSortKernelLarge<<<%d, %d, 0, %lld>>>()\n",
            static_cast<int>(blocks_in_grid),
            LargeSegmentPolicyT::BLOCK_THREADS,
            (long long) stream);
#endif

    THRUST_NS_QUALIFIER::cuda_cub::launcher::triple_chevron(
      blocks_in_grid, LargeSegmentPolicyT::BLOCK_THREADS, 0, stream)
      .doit(large_kernel,
            large_and_medium_segments_indices,
            d_current_keys,
            d_final_keys,
            d_keys_double_buffer,
            d_current_values,
            d_final_values,
            d_values_double_buffer,
            d_begin_offsets,
            d_end_offsets);

    // Check for failure to launch
    error = CubDebug(cudaPeekAtLastError());
    if (cudaSuccess != error)
    {
      return error;
    }

    // Sync the stream if specified to flush runtime errors
    error = CubDebug(detail::DebugSyncStream(stream));
    if (cudaSuccess != error)
    {
      return error;
    }
  }

  const unsigned int small_segments  = group_sizes[1];
  const unsigned int medium_segments = static_cast<unsigned int>(num_segments) - (large_segments + small_segments);

  const unsigned int small_blocks = DivideAndRoundUp(small_segments, SmallAndMediumPolicyT::SEGMENTS_PER_SMALL_BLOCK);

  const unsigned int medium_blocks =
    DivideAndRoundUp(medium_segments, SmallAndMediumPolicyT::SEGMENTS_PER_MEDIUM_BLOCK);

  const unsigned int small_and_medium_blocks_in_grid = small_blocks + medium_blocks;

  if (small_and_medium_blocks_in_grid)
  {
#ifdef CUB_DETAIL_DEBUG_ENABLE_LOG
    _CubLog("Invoking "
            "DeviceSegmentedSortKernelSmall<<<%d, %d, 0, %lld>>>()\n",
            static_cast<int>(small_and_medium_blocks_in_grid),
            SmallAndMediumPolicyT::BLOCK_THREADS,
            (long long) stream);
#endif

    THRUST_NS_QUALIFIER::cuda_cub::launcher::triple_chevron(
      small_and_medium_blocks_in_grid, SmallAndMediumPolicyT::BLOCK_THREADS, 0, stream)
      .doit(small_kernel,
            small_segments,
            medium_segments,
            medium_blocks,
            small_segments_indices,
            large_and_medium_segments_indices + num_segments - medium_segments,
            d_current_keys,
            d_final_keys,
            d_current_values,
            d_final_values,
            d_begin_offsets,
            d_end_offsets);

    // Check for failure to launch
    error = CubDebug(cudaPeekAtLastError());
    if (cudaSuccess != error)
    {
      return error;
    }

    // Sync the stream if specified to flush runtime errors
    error = CubDebug(detail::DebugSyncStream(stream));
    if (cudaSuccess != error)
    {
      return error;
    }
  }

  return error;
}

#ifdef CUB_RDC_ENABLED
/*
 * Continuation kernel is used only in the CDP mode. It's used to
 * launch DeviceSegmentedSortContinuation as a separate kernel.
 */
template <typename ChainedPolicyT,
          typename LargeKernelT,
          typename SmallKernelT,
          typename KeyT,
          typename ValueT,
          typename BeginOffsetIteratorT,
          typename EndOffsetIteratorT>
__launch_bounds__(1) CUB_DETAIL_KERNEL_ATTRIBUTES void DeviceSegmentedSortContinuationKernel(
  LargeKernelT large_kernel,
  SmallKernelT small_kernel,
  int num_segments,
  KeyT* d_current_keys,
  KeyT* d_final_keys,
  detail::device_double_buffer<KeyT> d_keys_double_buffer,
  ValueT* d_current_values,
  ValueT* d_final_values,
  detail::device_double_buffer<ValueT> d_values_double_buffer,
  BeginOffsetIteratorT d_begin_offsets,
  EndOffsetIteratorT d_end_offsets,
  unsigned int* group_sizes,
  unsigned int* large_and_medium_segments_indices,
  unsigned int* small_segments_indices)
{
  using ActivePolicyT         = typename ChainedPolicyT::ActivePolicy;
  using LargeSegmentPolicyT   = typename ActivePolicyT::LargeSegmentPolicy;
  using SmallAndMediumPolicyT = typename ActivePolicyT::SmallAndMediumSegmentedSortPolicyT;

  // In case of CDP:
  // 1. each CTA has a different main stream
  // 2. all streams are non-blocking
  // 3. child grid always completes before the parent grid
  // 4. streams can be used only from the CTA in which they were created
  // 5. streams created on the host cannot be used on the device
  //
  // Due to (4, 5), we can't pass the user-provided stream in the continuation.
  // Due to (1, 2, 3) it's safe to pass the main stream.
  cudaError_t error = DeviceSegmentedSortContinuation<LargeSegmentPolicyT, SmallAndMediumPolicyT>(
    large_kernel,
    small_kernel,
    num_segments,
    d_current_keys,
    d_final_keys,
    d_keys_double_buffer,
    d_current_values,
    d_final_values,
    d_values_double_buffer,
    d_begin_offsets,
    d_end_offsets,
    group_sizes,
    large_and_medium_segments_indices,
    small_segments_indices,
    0); // always launching on the main stream (see motivation above)

  error = CubDebug(error);
}
#endif // CUB_RDC_ENABLED

template <typename KeyT, typename ValueT>
struct DeviceSegmentedSortPolicy
{
  using DominantT = cub::detail::conditional_t<(sizeof(ValueT) > sizeof(KeyT)), ValueT, KeyT>;

  static constexpr int KEYS_ONLY = std::is_same<ValueT, cub::NullType>::value;

  //----------------------------------------------------------------------------
  // Architecture-specific tuning policies
  //----------------------------------------------------------------------------

  struct Policy350 : ChainedPolicy<350, Policy350, Policy350>
  {
    static constexpr int BLOCK_THREADS          = 128;
    static constexpr int RADIX_BITS             = sizeof(KeyT) > 1 ? 6 : 4;
    static constexpr int PARTITIONING_THRESHOLD = 300;

    using LargeSegmentPolicy = AgentRadixSortDownsweepPolicy<
      BLOCK_THREADS,
      9,
      DominantT,
      BLOCK_LOAD_WARP_TRANSPOSE,
      LOAD_DEFAULT,
      RADIX_RANK_MATCH,
      BLOCK_SCAN_WARP_SCANS,
      RADIX_BITS>;

    static constexpr int ITEMS_PER_SMALL_THREAD = Nominal4BItemsToItems<DominantT>(5);

    static constexpr int ITEMS_PER_MEDIUM_THREAD = Nominal4BItemsToItems<DominantT>(5);

    using SmallAndMediumSegmentedSortPolicyT = AgentSmallAndMediumSegmentedSortPolicy<

      BLOCK_THREADS,

      // Small policy
      cub::AgentSubWarpMergeSortPolicy<4,
                                       ITEMS_PER_SMALL_THREAD,
                                       WarpLoadAlgorithm::WARP_LOAD_DIRECT,
                                       CacheLoadModifier::LOAD_DEFAULT>,

      // Medium policy
      cub::AgentSubWarpMergeSortPolicy<32,
                                       ITEMS_PER_MEDIUM_THREAD,
                                       WarpLoadAlgorithm::WARP_LOAD_DIRECT,
                                       CacheLoadModifier::LOAD_DEFAULT>>;
  };

  struct Policy500 : ChainedPolicy<500, Policy500, Policy350>
  {
    static constexpr int BLOCK_THREADS          = 256;
    static constexpr int RADIX_BITS             = sizeof(KeyT) > 1 ? 6 : 4;
    static constexpr int PARTITIONING_THRESHOLD = 300;

    using LargeSegmentPolicy = AgentRadixSortDownsweepPolicy<
      BLOCK_THREADS,
      16,
      DominantT,
      BLOCK_LOAD_DIRECT,
      LOAD_DEFAULT,
      RADIX_RANK_MEMOIZE,
      BLOCK_SCAN_RAKING_MEMOIZE,
      RADIX_BITS>;

    static constexpr int ITEMS_PER_SMALL_THREAD = Nominal4BItemsToItems<DominantT>(7);

    static constexpr int ITEMS_PER_MEDIUM_THREAD = Nominal4BItemsToItems<DominantT>(7);

    using SmallAndMediumSegmentedSortPolicyT = AgentSmallAndMediumSegmentedSortPolicy<

      BLOCK_THREADS,

      // Small policy
      cub::AgentSubWarpMergeSortPolicy<4, // Threads per segment
                                       ITEMS_PER_SMALL_THREAD,
                                       WarpLoadAlgorithm::WARP_LOAD_DIRECT,
                                       CacheLoadModifier::LOAD_DEFAULT>,

      // Medium policy
      cub::AgentSubWarpMergeSortPolicy<32, // Threads per segment
                                       ITEMS_PER_MEDIUM_THREAD,
                                       WarpLoadAlgorithm::WARP_LOAD_DIRECT,
                                       CacheLoadModifier::LOAD_DEFAULT>>;
  };

  struct Policy600 : ChainedPolicy<600, Policy600, Policy500>
  {
    static constexpr int BLOCK_THREADS          = 256;
    static constexpr int RADIX_BITS             = sizeof(KeyT) > 1 ? 6 : 4;
    static constexpr int PARTITIONING_THRESHOLD = 500;

    using LargeSegmentPolicy = AgentRadixSortDownsweepPolicy<
      BLOCK_THREADS,
      19,
      DominantT,
      BLOCK_LOAD_TRANSPOSE,
      LOAD_DEFAULT,
      RADIX_RANK_MATCH,
      BLOCK_SCAN_WARP_SCANS,
      RADIX_BITS>;

    static constexpr int ITEMS_PER_SMALL_THREAD = Nominal4BItemsToItems<DominantT>(9);

    static constexpr int ITEMS_PER_MEDIUM_THREAD = Nominal4BItemsToItems<DominantT>(9);

    using SmallAndMediumSegmentedSortPolicyT = AgentSmallAndMediumSegmentedSortPolicy<

      BLOCK_THREADS,

      // Small policy
      cub::AgentSubWarpMergeSortPolicy<4, // Threads per segment
                                       ITEMS_PER_SMALL_THREAD,
                                       WarpLoadAlgorithm::WARP_LOAD_DIRECT,
                                       CacheLoadModifier::LOAD_DEFAULT>,

      // Medium policy
      cub::AgentSubWarpMergeSortPolicy<32, // Threads per segment
                                       ITEMS_PER_MEDIUM_THREAD,
                                       WarpLoadAlgorithm::WARP_LOAD_DIRECT,
                                       CacheLoadModifier::LOAD_DEFAULT>>;
  };

  struct Policy610 : ChainedPolicy<610, Policy610, Policy600>
  {
    static constexpr int BLOCK_THREADS          = 256;
    static constexpr int RADIX_BITS             = sizeof(KeyT) > 1 ? 6 : 4;
    static constexpr int PARTITIONING_THRESHOLD = 500;

    using LargeSegmentPolicy = AgentRadixSortDownsweepPolicy<
      BLOCK_THREADS,
      19,
      DominantT,
      BLOCK_LOAD_DIRECT,
      LOAD_DEFAULT,
      RADIX_RANK_MEMOIZE,
      BLOCK_SCAN_WARP_SCANS,
      RADIX_BITS>;

    static constexpr int ITEMS_PER_SMALL_THREAD = Nominal4BItemsToItems<DominantT>(9);

    static constexpr int ITEMS_PER_MEDIUM_THREAD = Nominal4BItemsToItems<DominantT>(9);

    using SmallAndMediumSegmentedSortPolicyT = AgentSmallAndMediumSegmentedSortPolicy<

      BLOCK_THREADS,

      // Small policy
      cub::AgentSubWarpMergeSortPolicy<4, // Threads per segment
                                       ITEMS_PER_SMALL_THREAD,
                                       WarpLoadAlgorithm::WARP_LOAD_DIRECT,
                                       CacheLoadModifier::LOAD_DEFAULT>,

      // Medium policy
      cub::AgentSubWarpMergeSortPolicy<32, // Threads per segment
                                       ITEMS_PER_MEDIUM_THREAD,
                                       WarpLoadAlgorithm::WARP_LOAD_DIRECT,
                                       CacheLoadModifier::LOAD_DEFAULT>>;
  };

  struct Policy620 : ChainedPolicy<620, Policy620, Policy610>
  {
    static constexpr int BLOCK_THREADS          = 256;
    static constexpr int RADIX_BITS             = sizeof(KeyT) > 1 ? 5 : 4;
    static constexpr int PARTITIONING_THRESHOLD = 500;

    using LargeSegmentPolicy = AgentRadixSortDownsweepPolicy<
      BLOCK_THREADS,
      16,
      DominantT,
      BLOCK_LOAD_TRANSPOSE,
      LOAD_DEFAULT,
      RADIX_RANK_MEMOIZE,
      BLOCK_SCAN_RAKING_MEMOIZE,
      RADIX_BITS>;

    static constexpr int ITEMS_PER_SMALL_THREAD = Nominal4BItemsToItems<DominantT>(9);

    static constexpr int ITEMS_PER_MEDIUM_THREAD = Nominal4BItemsToItems<DominantT>(9);

    using SmallAndMediumSegmentedSortPolicyT = AgentSmallAndMediumSegmentedSortPolicy<

      BLOCK_THREADS,

      // Small policy
      cub::AgentSubWarpMergeSortPolicy<4, // Threads per segment
                                       ITEMS_PER_SMALL_THREAD,
                                       WarpLoadAlgorithm::WARP_LOAD_DIRECT,
                                       CacheLoadModifier::LOAD_DEFAULT>,

      // Medium policy
      cub::AgentSubWarpMergeSortPolicy<32, // Threads per segment
                                       ITEMS_PER_MEDIUM_THREAD,
                                       WarpLoadAlgorithm::WARP_LOAD_DIRECT,
                                       CacheLoadModifier::LOAD_DEFAULT>>;
  };

  struct Policy700 : ChainedPolicy<700, Policy700, Policy620>
  {
    static constexpr int BLOCK_THREADS          = 256;
    static constexpr int RADIX_BITS             = sizeof(KeyT) > 1 ? 6 : 4;
    static constexpr int PARTITIONING_THRESHOLD = 500;

    using LargeSegmentPolicy = AgentRadixSortDownsweepPolicy<
      BLOCK_THREADS,
      19,
      DominantT,
      BLOCK_LOAD_DIRECT,
      LOAD_DEFAULT,
      RADIX_RANK_MEMOIZE,
      BLOCK_SCAN_WARP_SCANS,
      RADIX_BITS>;

    static constexpr int ITEMS_PER_SMALL_THREAD = Nominal4BItemsToItems<DominantT>(7);

    static constexpr int ITEMS_PER_MEDIUM_THREAD = Nominal4BItemsToItems<DominantT>(KEYS_ONLY ? 11 : 7);

    using SmallAndMediumSegmentedSortPolicyT = AgentSmallAndMediumSegmentedSortPolicy<

      BLOCK_THREADS,

      // Small policy
      cub::AgentSubWarpMergeSortPolicy<(KEYS_ONLY ? 4 : 8), // Threads per segment
                                       ITEMS_PER_SMALL_THREAD,
                                       WarpLoadAlgorithm::WARP_LOAD_DIRECT,
                                       CacheLoadModifier::LOAD_DEFAULT>,

      // Medium policy
      cub::AgentSubWarpMergeSortPolicy<32, // Threads per segment
                                       ITEMS_PER_MEDIUM_THREAD,
                                       WarpLoadAlgorithm::WARP_LOAD_DIRECT,
                                       CacheLoadModifier::LOAD_DEFAULT>>;
  };

  struct Policy800 : ChainedPolicy<800, Policy800, Policy700>
  {
    static constexpr int BLOCK_THREADS          = 256;
    static constexpr int PARTITIONING_THRESHOLD = 500;

    using LargeSegmentPolicy = cub::AgentRadixSortDownsweepPolicy<
      BLOCK_THREADS,
      23,
      DominantT,
      cub::BLOCK_LOAD_TRANSPOSE,
      cub::LOAD_DEFAULT,
      cub::RADIX_RANK_MEMOIZE,
      cub::BLOCK_SCAN_WARP_SCANS,
      (sizeof(KeyT) > 1) ? 6 : 4>;

    static constexpr int ITEMS_PER_SMALL_THREAD = Nominal4BItemsToItems<DominantT>(9);

    static constexpr int ITEMS_PER_MEDIUM_THREAD = Nominal4BItemsToItems<DominantT>(KEYS_ONLY ? 7 : 11);

    using SmallAndMediumSegmentedSortPolicyT = AgentSmallAndMediumSegmentedSortPolicy<

      BLOCK_THREADS,

      // Small policy
      cub::AgentSubWarpMergeSortPolicy<(KEYS_ONLY ? 4 : 2), // Threads per segment
                                       ITEMS_PER_SMALL_THREAD,
                                       WarpLoadAlgorithm::WARP_LOAD_TRANSPOSE,
                                       CacheLoadModifier::LOAD_DEFAULT>,

      // Medium policy
      cub::AgentSubWarpMergeSortPolicy<32, // Threads per segment
                                       ITEMS_PER_MEDIUM_THREAD,
                                       WarpLoadAlgorithm::WARP_LOAD_TRANSPOSE,
                                       CacheLoadModifier::LOAD_DEFAULT>>;
  };

  struct Policy860 : ChainedPolicy<860, Policy860, Policy800>
  {
    static constexpr int BLOCK_THREADS          = 256;
    static constexpr int PARTITIONING_THRESHOLD = 500;

    using LargeSegmentPolicy = cub::AgentRadixSortDownsweepPolicy<
      BLOCK_THREADS,
      23,
      DominantT,
      cub::BLOCK_LOAD_TRANSPOSE,
      cub::LOAD_DEFAULT,
      cub::RADIX_RANK_MEMOIZE,
      cub::BLOCK_SCAN_WARP_SCANS,
      (sizeof(KeyT) > 1) ? 6 : 4>;

    static constexpr bool LARGE_ITEMS = sizeof(DominantT) > 4;

    static constexpr int ITEMS_PER_SMALL_THREAD = Nominal4BItemsToItems<DominantT>(LARGE_ITEMS ? 7 : 9);

    static constexpr int ITEMS_PER_MEDIUM_THREAD = Nominal4BItemsToItems<DominantT>(LARGE_ITEMS ? 9 : 7);

    using SmallAndMediumSegmentedSortPolicyT = AgentSmallAndMediumSegmentedSortPolicy<

      BLOCK_THREADS,

      // Small policy
      cub::AgentSubWarpMergeSortPolicy<(LARGE_ITEMS ? 8 : 2), // Threads per segment
                                       ITEMS_PER_SMALL_THREAD,
                                       WarpLoadAlgorithm::WARP_LOAD_TRANSPOSE,
                                       CacheLoadModifier::LOAD_LDG>,

      // Medium policy
      cub::AgentSubWarpMergeSortPolicy<16, // Threads per segment
                                       ITEMS_PER_MEDIUM_THREAD,
                                       WarpLoadAlgorithm::WARP_LOAD_TRANSPOSE,
                                       CacheLoadModifier::LOAD_LDG>>;
  };

  /// MaxPolicy
  using MaxPolicy = Policy860;
};

template <bool IS_DESCENDING,
          typename KeyT,
          typename ValueT,
          typename OffsetT,
          typename BeginOffsetIteratorT,
          typename EndOffsetIteratorT,
          typename SelectedPolicy = DeviceSegmentedSortPolicy<KeyT, ValueT>,
          stability_t Stability = stability_t::stable>
struct DispatchSegmentedSort : SelectedPolicy
{
  static constexpr int KEYS_ONLY = std::is_same<ValueT, NullType>::value;

  struct LargeSegmentsSelectorT
  {
    OffsetT value{};
    BeginOffsetIteratorT d_offset_begin{};
    EndOffsetIteratorT d_offset_end{};

    _CCCL_HOST_DEVICE _CCCL_FORCEINLINE
    LargeSegmentsSelectorT(OffsetT value, BeginOffsetIteratorT d_offset_begin, EndOffsetIteratorT d_offset_end)
        : value(value)
        , d_offset_begin(d_offset_begin)
        , d_offset_end(d_offset_end)
    {}

    _CCCL_HOST_DEVICE _CCCL_FORCEINLINE bool operator()(unsigned int segment_id) const
    {
      const OffsetT segment_size = d_offset_end[segment_id] - d_offset_begin[segment_id];
      return segment_size > value;
    }
  };

  struct SmallSegmentsSelectorT
  {
    OffsetT value{};
    BeginOffsetIteratorT d_offset_begin{};
    EndOffsetIteratorT d_offset_end{};

    _CCCL_HOST_DEVICE _CCCL_FORCEINLINE
    SmallSegmentsSelectorT(OffsetT value, BeginOffsetIteratorT d_offset_begin, EndOffsetIteratorT d_offset_end)
        : value(value)
        , d_offset_begin(d_offset_begin)
        , d_offset_end(d_offset_end)
    {}

    _CCCL_HOST_DEVICE _CCCL_FORCEINLINE bool operator()(unsigned int segment_id) const
    {
      const OffsetT segment_size = d_offset_end[segment_id] - d_offset_begin[segment_id];
      return segment_size < value;
    }
  };

  // Partition selects large and small groups. The middle group is not selected.
  static constexpr std::size_t num_selected_groups = 2;

  /**
   * Device-accessible allocation of temporary storage. When `nullptr`, the
   * required allocation size is written to `temp_storage_bytes` and no work
   * is done.
   */
  void* d_temp_storage;

  /// Reference to size in bytes of `d_temp_storage` allocation
  std::size_t& temp_storage_bytes;

  /**
   * Double-buffer whose current buffer contains the unsorted input keys and,
   * upon return, is updated to point to the sorted output keys
   */
  DoubleBuffer<KeyT>& d_keys;

  /**
   * Double-buffer whose current buffer contains the unsorted input values and,
   * upon return, is updated to point to the sorted output values
   */
  DoubleBuffer<ValueT>& d_values;

  /// Number of items to sort
  OffsetT num_items;

  /// The number of segments that comprise the sorting data
  int num_segments;

  /**
   * Random-access input iterator to the sequence of beginning offsets of length
   * `num_segments`, such that `d_begin_offsets[i]` is the first element of the
   * <em>i</em><sup>th</sup> data segment in `d_keys_*` and `d_values_*`
   */
  BeginOffsetIteratorT d_begin_offsets;

  /**
   * Random-access input iterator to the sequence of ending offsets of length
   * `num_segments`, such that <tt>d_end_offsets[i]-1</tt> is the last element
   * of the <em>i</em><sup>th</sup> data segment in `d_keys_*` and
   * `d_values_*`. If `d_end_offsets[i]-1 <= d_begin_offsets[i]`,
   * the <em>i</em><sup>th</sup> is considered empty.
   */
  EndOffsetIteratorT d_end_offsets;

  /// Whether is okay to overwrite source buffers
  bool is_overwrite_okay;

  /// CUDA stream to launch kernels within.
  cudaStream_t stream;

  CUB_RUNTIME_FUNCTION _CCCL_FORCEINLINE DispatchSegmentedSort(
    void* d_temp_storage,
    std::size_t& temp_storage_bytes,
    DoubleBuffer<KeyT>& d_keys,
    DoubleBuffer<ValueT>& d_values,
    OffsetT num_items,
    int num_segments,
    BeginOffsetIteratorT d_begin_offsets,
    EndOffsetIteratorT d_end_offsets,
    bool is_overwrite_okay,
    cudaStream_t stream)
      : d_temp_storage(d_temp_storage)
      , temp_storage_bytes(temp_storage_bytes)
      , d_keys(d_keys)
      , d_values(d_values)
      , num_items(num_items)
      , num_segments(num_segments)
      , d_begin_offsets(d_begin_offsets)
      , d_end_offsets(d_end_offsets)
      , is_overwrite_okay(is_overwrite_okay)
      , stream(stream)
  {}

  CUB_DETAIL_RUNTIME_DEBUG_SYNC_IS_NOT_SUPPORTED
  CUB_RUNTIME_FUNCTION _CCCL_FORCEINLINE DispatchSegmentedSort(
    void* d_temp_storage,
    std::size_t& temp_storage_bytes,
    DoubleBuffer<KeyT>& d_keys,
    DoubleBuffer<ValueT>& d_values,
    OffsetT num_items,
    int num_segments,
    BeginOffsetIteratorT d_begin_offsets,
    EndOffsetIteratorT d_end_offsets,
    bool is_overwrite_okay,
    cudaStream_t stream,
    bool debug_synchronous)
      : d_temp_storage(d_temp_storage)
      , temp_storage_bytes(temp_storage_bytes)
      , d_keys(d_keys)
      , d_values(d_values)
      , num_items(num_items)
      , num_segments(num_segments)
      , d_begin_offsets(d_begin_offsets)
      , d_end_offsets(d_end_offsets)
      , is_overwrite_okay(is_overwrite_okay)
      , stream(stream)
  {
    CUB_DETAIL_RUNTIME_DEBUG_SYNC_USAGE_LOG
  }

  template <typename ActivePolicyT>
  CUB_RUNTIME_FUNCTION _CCCL_FORCEINLINE cudaError_t Invoke()
  {
    using MaxPolicyT            = typename DispatchSegmentedSort::MaxPolicy;
    using LargeSegmentPolicyT   = typename ActivePolicyT::LargeSegmentPolicy;
    using SmallAndMediumPolicyT = typename ActivePolicyT::SmallAndMediumSegmentedSortPolicyT;

    static_assert(LargeSegmentPolicyT::LOAD_MODIFIER != CacheLoadModifier::LOAD_LDG,
                  "The memory consistency model does not apply to texture accesses");

    static_assert(KEYS_ONLY || LargeSegmentPolicyT::LOAD_ALGORITHM != BLOCK_LOAD_STRIPED
                    || SmallAndMediumPolicyT::MediumPolicyT::LOAD_ALGORITHM != WARP_LOAD_STRIPED
                    || SmallAndMediumPolicyT::SmallPolicyT::LOAD_ALGORITHM != WARP_LOAD_STRIPED,
                  "Striped load will make this algorithm unstable");

    static_assert(SmallAndMediumPolicyT::MediumPolicyT::STORE_ALGORITHM != WARP_STORE_STRIPED
                    || SmallAndMediumPolicyT::SmallPolicyT::STORE_ALGORITHM != WARP_STORE_STRIPED,
                  "Striped stores will produce unsorted results");

    constexpr int radix_bits = LargeSegmentPolicyT::RADIX_BITS;

    cudaError error = cudaSuccess;

    do
    {
      //------------------------------------------------------------------------
      // Prepare temporary storage layout
      //------------------------------------------------------------------------

      const bool partition_segments = num_segments > ActivePolicyT::PARTITIONING_THRESHOLD;

      cub::detail::temporary_storage::layout<5> temporary_storage_layout;

      auto keys_slot                          = temporary_storage_layout.get_slot(0);
      auto values_slot                        = temporary_storage_layout.get_slot(1);
      auto large_and_medium_partitioning_slot = temporary_storage_layout.get_slot(2);
      auto small_partitioning_slot            = temporary_storage_layout.get_slot(3);
      auto group_sizes_slot                   = temporary_storage_layout.get_slot(4);

      auto keys_allocation   = keys_slot->create_alias<KeyT>();
      auto values_allocation = values_slot->create_alias<ValueT>();

      if (!is_overwrite_okay)
      {
        keys_allocation.grow(num_items);

        if (!KEYS_ONLY)
        {
          values_allocation.grow(num_items);
        }
      }

      auto large_and_medium_segments_indices = large_and_medium_partitioning_slot->create_alias<unsigned int>();
      auto small_segments_indices            = small_partitioning_slot->create_alias<unsigned int>();
      auto group_sizes                       = group_sizes_slot->create_alias<unsigned int>();

      std::size_t three_way_partition_temp_storage_bytes{};

      LargeSegmentsSelectorT large_segments_selector(
        SmallAndMediumPolicyT::MediumPolicyT::ITEMS_PER_TILE, d_begin_offsets, d_end_offsets);

      SmallSegmentsSelectorT small_segments_selector(
        SmallAndMediumPolicyT::SmallPolicyT::ITEMS_PER_TILE + 1, d_begin_offsets, d_end_offsets);

      auto device_partition_temp_storage = keys_slot->create_alias<std::uint8_t>();

      if (partition_segments)
      {
        large_and_medium_segments_indices.grow(num_segments);
        small_segments_indices.grow(num_segments);
        group_sizes.grow(num_selected_groups);

        auto medium_indices_iterator =
          THRUST_NS_QUALIFIER::make_reverse_iterator(large_and_medium_segments_indices.get());

        cub::DevicePartition::If(
          nullptr,
          three_way_partition_temp_storage_bytes,
          THRUST_NS_QUALIFIER::counting_iterator<OffsetT>(0),
          large_and_medium_segments_indices.get(),
          small_segments_indices.get(),
          medium_indices_iterator,
          group_sizes.get(),
          num_segments,
          large_segments_selector,
          small_segments_selector,
          stream);

        device_partition_temp_storage.grow(three_way_partition_temp_storage_bytes);
      }

      if (d_temp_storage == nullptr)
      {
        temp_storage_bytes = temporary_storage_layout.get_size();

        // Return if the caller is simply requesting the size of the storage
        // allocation
        break;
      }

      if (num_items == 0 || num_segments == 0)
      {
        break;
      }

      error = CubDebug(temporary_storage_layout.map_to_buffer(d_temp_storage, temp_storage_bytes));
      if (cudaSuccess != error)
      {
        break;
      }

      //------------------------------------------------------------------------
      // Sort
      //------------------------------------------------------------------------

      const bool is_num_passes_odd = GetNumPasses(radix_bits) & 1;

      /**
       * This algorithm sorts segments that don't fit into shared memory with
       * the in-global-memory radix sort. Radix sort splits key representation
       * into multiple "digits". Each digit is RADIX_BITS wide. The algorithm
       * iterates over these digits. Each of these iterations consists of a
       * couple of stages. The first stage computes a histogram for a current
       * digit in each segment key. This histogram helps to determine the
       * starting position of the keys group with a similar digit.
       * For example:
       * keys_digits  = [ 1, 0, 0, 1 ]
       * digit_prefix = [ 0, 2 ]
       * The second stage checks the keys again and increments the prefix to
       * determine the final position of the key:
       *
       *               expression            |  key  |   idx   |     result
       * ----------------------------------- | ----- | ------- | --------------
       * result[prefix[keys[0]]++] = keys[0] |   1   |    2    | [ ?, ?, 1, ? ]
       * result[prefix[keys[1]]++] = keys[0] |   0   |    0    | [ 0, ?, 1, ? ]
       * result[prefix[keys[2]]++] = keys[0] |   0   |    1    | [ 0, 0, 1, ? ]
       * result[prefix[keys[3]]++] = keys[0] |   1   |    3    | [ 0, 0, 1, 1 ]
       *
       * If the resulting memory is aliased to the input one, we'll face the
       * following issues:
       *
       *     input      |  key  |   idx   |   result/input   |      issue
       * -------------- | ----- | ------- | ---------------- | ----------------
       * [ 1, 0, 0, 1 ] |   1   |    2    | [ 1, 0, 1, 1 ]   | overwrite keys[2]
       * [ 1, 0, 1, 1 ] |   0   |    0    | [ 0, 0, 1, 1 ]   |
       * [ 0, 0, 1, 1 ] |   1   |    3    | [ 0, 0, 1, 1 ]   | extra key
       * [ 0, 0, 1, 1 ] |   1   |    4    | [ 0, 0, 1, 1 ] 1 | OOB access
       *
       * To avoid these issues, we have to use extra memory. The extra memory
       * holds temporary storage for writing intermediate results of each stage.
       * Since we iterate over digits in keys, we potentially need:
       * `sizeof(KeyT) * num_items * DivideAndRoundUp(sizeof(KeyT),RADIX_BITS)`
       * auxiliary memory bytes. To reduce the auxiliary memory storage
       * requirements, the algorithm relies on a double buffer facility. The
       * idea behind it is in swapping destination and source buffers at each
       * iteration. This way, we can use only two buffers. One of these buffers
       * can be the final algorithm output destination. Therefore, only one
       * auxiliary array is needed. Depending on the number of iterations, we
       * can initialize the double buffer so that the algorithm output array
       * will match the double buffer result one at the final iteration.
       * A user can provide this algorithm with a double buffer straightaway to
       * further reduce the auxiliary memory requirements. `is_overwrite_okay`
       * indicates this use case.
       */
      detail::device_double_buffer<KeyT> d_keys_double_buffer(
        (is_overwrite_okay || is_num_passes_odd) ? d_keys.Alternate() : keys_allocation.get(),
        (is_overwrite_okay)   ? d_keys.Current()
        : (is_num_passes_odd) ? keys_allocation.get()
                              : d_keys.Alternate());

      detail::device_double_buffer<ValueT> d_values_double_buffer(
        (is_overwrite_okay || is_num_passes_odd) ? d_values.Alternate() : values_allocation.get(),
        (is_overwrite_okay)   ? d_values.Current()
        : (is_num_passes_odd) ? values_allocation.get()
                              : d_values.Alternate());

      if (partition_segments)
      {
        // Partition input segments into size groups and assign specialized
        // kernels for each of them.
<<<<<<< HEAD
        error =
          SortWithPartitioning<LargeSegmentPolicyT, SmallAndMediumPolicyT>(
            DeviceSegmentedSortKernelLarge<IS_DESCENDING,
                                           MaxPolicyT,
                                           KeyT,
                                           ValueT,
                                           BeginOffsetIteratorT,
                                           EndOffsetIteratorT,
                                           OffsetT>,
            DeviceSegmentedSortKernelSmall<IS_DESCENDING,
                                           Stability,
                                           MaxPolicyT,
                                           KeyT,
                                           ValueT,
                                           BeginOffsetIteratorT,
                                           EndOffsetIteratorT,
                                           OffsetT>,
            three_way_partition_temp_storage_bytes,
            d_keys_double_buffer,
            d_values_double_buffer,
            large_segments_selector,
            small_segments_selector,
            device_partition_temp_storage,
            large_and_medium_segments_indices,
            small_segments_indices,
            group_sizes);
=======
        error = SortWithPartitioning<LargeSegmentPolicyT, SmallAndMediumPolicyT>(
          DeviceSegmentedSortKernelLarge<IS_DESCENDING,
                                         MaxPolicyT,
                                         KeyT,
                                         ValueT,
                                         BeginOffsetIteratorT,
                                         EndOffsetIteratorT,
                                         OffsetT>,
          DeviceSegmentedSortKernelSmall<IS_DESCENDING,
                                         MaxPolicyT,
                                         KeyT,
                                         ValueT,
                                         BeginOffsetIteratorT,
                                         EndOffsetIteratorT,
                                         OffsetT>,
          three_way_partition_temp_storage_bytes,
          d_keys_double_buffer,
          d_values_double_buffer,
          large_segments_selector,
          small_segments_selector,
          device_partition_temp_storage,
          large_and_medium_segments_indices,
          small_segments_indices,
          group_sizes);
>>>>>>> bff5288b
      }
      else
      {
        // If there are not enough segments, there's no reason to spend time
        // on extra partitioning steps.

        error = SortWithoutPartitioning<LargeSegmentPolicyT>(
          DeviceSegmentedSortFallbackKernel<IS_DESCENDING,
                                            Stability,
                                            MaxPolicyT,
                                            KeyT,
                                            ValueT,
                                            BeginOffsetIteratorT,
                                            EndOffsetIteratorT,
                                            OffsetT>,
          d_keys_double_buffer,
          d_values_double_buffer);
      }

      d_keys.selector   = GetFinalSelector(d_keys.selector, radix_bits);
      d_values.selector = GetFinalSelector(d_values.selector, radix_bits);

    } while (false);

    return error;
  }

  CUB_RUNTIME_FUNCTION _CCCL_FORCEINLINE static cudaError_t Dispatch(
    void* d_temp_storage,
    std::size_t& temp_storage_bytes,
    DoubleBuffer<KeyT>& d_keys,
    DoubleBuffer<ValueT>& d_values,
    OffsetT num_items,
    int num_segments,
    BeginOffsetIteratorT d_begin_offsets,
    EndOffsetIteratorT d_end_offsets,
    bool is_overwrite_okay,
    cudaStream_t stream)
  {
    using MaxPolicyT = typename DispatchSegmentedSort::MaxPolicy;

    cudaError error = cudaSuccess;

    do
    {
      // Get PTX version
      int ptx_version = 0;
      error           = CubDebug(PtxVersion(ptx_version));
      if (cudaSuccess != error)
      {
        break;
      }

      // Create dispatch functor
      DispatchSegmentedSort dispatch(
        d_temp_storage,
        temp_storage_bytes,
        d_keys,
        d_values,
        num_items,
        num_segments,
        d_begin_offsets,
        d_end_offsets,
        is_overwrite_okay,
        stream);

      // Dispatch to chained policy
      error = CubDebug(MaxPolicyT::Invoke(ptx_version, dispatch));
      if (cudaSuccess != error)
      {
        break;
      }
    } while (false);

    return error;
  }

  CUB_DETAIL_RUNTIME_DEBUG_SYNC_IS_NOT_SUPPORTED
  CUB_RUNTIME_FUNCTION _CCCL_FORCEINLINE static cudaError_t Dispatch(
    void* d_temp_storage,
    std::size_t& temp_storage_bytes,
    DoubleBuffer<KeyT>& d_keys,
    DoubleBuffer<ValueT>& d_values,
    OffsetT num_items,
    int num_segments,
    BeginOffsetIteratorT d_begin_offsets,
    EndOffsetIteratorT d_end_offsets,
    bool is_overwrite_okay,
    cudaStream_t stream,
    bool debug_synchronous)
  {
    CUB_DETAIL_RUNTIME_DEBUG_SYNC_USAGE_LOG

    return Dispatch(
      d_temp_storage,
      temp_storage_bytes,
      d_keys,
      d_values,
      num_items,
      num_segments,
      d_begin_offsets,
      d_end_offsets,
      is_overwrite_okay,
      stream);
  }

private:
  CUB_RUNTIME_FUNCTION _CCCL_FORCEINLINE int GetNumPasses(int radix_bits)
  {
    constexpr int byte_size = 8;
    constexpr int num_bits  = sizeof(KeyT) * byte_size;
    const int num_passes    = DivideAndRoundUp(num_bits, radix_bits);
    return num_passes;
  }

  CUB_RUNTIME_FUNCTION _CCCL_FORCEINLINE int GetFinalSelector(int selector, int radix_bits)
  {
    // Sorted data always ends up in the other vector
    if (!is_overwrite_okay)
    {
      return (selector + 1) & 1;
    }

    return (selector + GetNumPasses(radix_bits)) & 1;
  }

  template <typename T>
  CUB_RUNTIME_FUNCTION _CCCL_FORCEINLINE T* GetFinalOutput(int radix_bits, DoubleBuffer<T>& buffer)
  {
    const int final_selector = GetFinalSelector(buffer.selector, radix_bits);
    return buffer.d_buffers[final_selector];
  }

  template <typename LargeSegmentPolicyT, typename SmallAndMediumPolicyT, typename LargeKernelT, typename SmallKernelT>
  CUB_RUNTIME_FUNCTION _CCCL_ATTRIBUTE_HIDDEN _CCCL_FORCEINLINE cudaError_t SortWithPartitioning(
    LargeKernelT large_kernel,
    SmallKernelT small_kernel,
    std::size_t three_way_partition_temp_storage_bytes,
    cub::detail::device_double_buffer<KeyT>& d_keys_double_buffer,
    cub::detail::device_double_buffer<ValueT>& d_values_double_buffer,
    LargeSegmentsSelectorT& large_segments_selector,
    SmallSegmentsSelectorT& small_segments_selector,
    cub::detail::temporary_storage::alias<std::uint8_t>& device_partition_temp_storage,
    cub::detail::temporary_storage::alias<unsigned int>& large_and_medium_segments_indices,
    cub::detail::temporary_storage::alias<unsigned int>& small_segments_indices,
    cub::detail::temporary_storage::alias<unsigned int>& group_sizes)
  {
    cudaError_t error = cudaSuccess;

    auto medium_indices_iterator =
      THRUST_NS_QUALIFIER::make_reverse_iterator(large_and_medium_segments_indices.get() + num_segments);

    error = CubDebug(cub::DevicePartition::If(
      device_partition_temp_storage.get(),
      three_way_partition_temp_storage_bytes,
      THRUST_NS_QUALIFIER::counting_iterator<OffsetT>(0),
      large_and_medium_segments_indices.get(),
      small_segments_indices.get(),
      medium_indices_iterator,
      group_sizes.get(),
      num_segments,
      large_segments_selector,
      small_segments_selector,
      stream));
    if (cudaSuccess != error)
    {
      return error;
    }

    // The device path is only used (and only compiles) when CDP is enabled.
    // It's defined in a macro since we can't put `#ifdef`s inside of
    // `NV_IF_TARGET`.
#ifndef CUB_RDC_ENABLED

#  define CUB_TEMP_DEVICE_CODE

#else // CUB_RDC_ENABLED

#  define CUB_TEMP_DEVICE_CODE                                                 \
    using MaxPolicyT = typename DispatchSegmentedSort::MaxPolicy;              \
    error =                                                                    \
      THRUST_NS_QUALIFIER::cuda_cub::launcher::triple_chevron(1, 1, 0, stream) \
        .doit(                                                                 \
          DeviceSegmentedSortContinuationKernel<                               \
            MaxPolicyT,                                                        \
            LargeKernelT,                                                      \
            SmallKernelT,                                                      \
            KeyT,                                                              \
            ValueT,                                                            \
            BeginOffsetIteratorT,                                              \
            EndOffsetIteratorT>,                                               \
          large_kernel,                                                        \
          small_kernel,                                                        \
          num_segments,                                                        \
          d_keys.Current(),                                                    \
          GetFinalOutput<KeyT>(LargeSegmentPolicyT::RADIX_BITS, d_keys),       \
          d_keys_double_buffer,                                                \
          d_values.Current(),                                                  \
          GetFinalOutput<ValueT>(LargeSegmentPolicyT::RADIX_BITS, d_values),   \
          d_values_double_buffer,                                              \
          d_begin_offsets,                                                     \
          d_end_offsets,                                                       \
          group_sizes.get(),                                                   \
          large_and_medium_segments_indices.get(),                             \
          small_segments_indices.get());                                       \
    error = CubDebug(error);                                                   \
                                                                               \
    if (cudaSuccess != error)                                                  \
    {                                                                          \
      return error;                                                            \
    }                                                                          \
                                                                               \
    error = CubDebug(detail::DebugSyncStream(stream));                         \
    if (cudaSuccess != error)                                                  \
    {                                                                          \
      return error;                                                            \
    }

#endif // CUB_RDC_ENABLED

    // Clang format mangles some of this NV_IF_TARGET block
    // clang-format off
    NV_IF_TARGET(
      NV_IS_HOST,
      (
        unsigned int h_group_sizes[num_selected_groups];
        error = CubDebug(cudaMemcpyAsync(h_group_sizes,
                                             group_sizes.get(),
                                             num_selected_groups *
                                               sizeof(unsigned int),
                                             cudaMemcpyDeviceToHost,
                                             stream));

        if (cudaSuccess != error)
        {
            return error;
        }

        error = CubDebug(SyncStream(stream));
        if (cudaSuccess != error)
        {
          return error;
        }

        error = DeviceSegmentedSortContinuation<LargeSegmentPolicyT,
                                                SmallAndMediumPolicyT>(
          large_kernel,
          small_kernel,
          num_segments,
          d_keys.Current(),
          GetFinalOutput<KeyT>(LargeSegmentPolicyT::RADIX_BITS, d_keys),
          d_keys_double_buffer,
          d_values.Current(),
          GetFinalOutput<ValueT>(LargeSegmentPolicyT::RADIX_BITS, d_values),
          d_values_double_buffer,
          d_begin_offsets,
          d_end_offsets,
          h_group_sizes,
          large_and_medium_segments_indices.get(),
          small_segments_indices.get(),
          stream);),
      // NV_IS_DEVICE:
      (CUB_TEMP_DEVICE_CODE));
    // clang-format on

#undef CUB_TEMP_DEVICE_CODE

    return error;
  }

  template <typename LargeSegmentPolicyT, typename FallbackKernelT>
  CUB_RUNTIME_FUNCTION _CCCL_ATTRIBUTE_HIDDEN _CCCL_FORCEINLINE cudaError_t SortWithoutPartitioning(
    FallbackKernelT fallback_kernel,
    cub::detail::device_double_buffer<KeyT>& d_keys_double_buffer,
    cub::detail::device_double_buffer<ValueT>& d_values_double_buffer)
  {
    cudaError_t error = cudaSuccess;

    const auto blocks_in_grid       = static_cast<unsigned int>(num_segments);
    constexpr auto threads_in_block = static_cast<unsigned int>(LargeSegmentPolicyT::BLOCK_THREADS);

// Log kernel configuration
#ifdef CUB_DETAIL_DEBUG_ENABLE_LOG
    _CubLog("Invoking DeviceSegmentedSortFallbackKernel<<<%d, %d, "
            "0, %lld>>>(), %d items per thread, bit_grain %d\n",
            blocks_in_grid,
            threads_in_block,
            (long long) stream,
            LargeSegmentPolicyT::ITEMS_PER_THREAD,
            LargeSegmentPolicyT::RADIX_BITS);
#endif

    // Invoke fallback kernel
    THRUST_NS_QUALIFIER::cuda_cub::launcher::triple_chevron(blocks_in_grid, threads_in_block, 0, stream)
      .doit(fallback_kernel,
            d_keys.Current(),
            GetFinalOutput(LargeSegmentPolicyT::RADIX_BITS, d_keys),
            d_keys_double_buffer,
            d_values.Current(),
            GetFinalOutput(LargeSegmentPolicyT::RADIX_BITS, d_values),
            d_values_double_buffer,
            d_begin_offsets,
            d_end_offsets);

    // Check for failure to launch
    error = CubDebug(cudaPeekAtLastError());
    if (cudaSuccess != error)
    {
      return error;
    }

    // Sync the stream if specified to flush runtime errors
    error = CubDebug(detail::DebugSyncStream(stream));
    if (cudaSuccess != error)
    {
      return error;
    }

    return error;
  }
};

<<<<<<< HEAD
template <bool IS_DESCENDING,
          typename KeyT,
          typename ValueT,
          typename OffsetT,
          typename BeginOffsetIteratorT,
          typename EndOffsetIteratorT,
          typename SelectedPolicy = DeviceSegmentedSortPolicy<KeyT, ValueT>>
using DispatchStableSegmentedSort =
  DispatchSegmentedSort<IS_DESCENDING,
                        KeyT,
                        ValueT,
                        OffsetT,
                        BeginOffsetIteratorT,
                        EndOffsetIteratorT,
                        SelectedPolicy,
                        stability_t::stable>;

template <bool IS_DESCENDING,
          typename KeyT,
          typename ValueT,
          typename OffsetT,
          typename BeginOffsetIteratorT,
          typename EndOffsetIteratorT,
          typename SelectedPolicy = DeviceSegmentedSortPolicy<KeyT, ValueT>>
using DispatchUnstableSegmentedSort =
  DispatchSegmentedSort<IS_DESCENDING,
                        KeyT,
                        ValueT,
                        OffsetT,
                        BeginOffsetIteratorT,
                        EndOffsetIteratorT,
                        SelectedPolicy,
                        stability_t::unstable>;

=======
>>>>>>> bff5288b
CUB_NAMESPACE_END<|MERGE_RESOLUTION|>--- conflicted
+++ resolved
@@ -142,11 +142,7 @@
 
   using WarpReduceT = cub::WarpReduce<KeyT>;
 
-<<<<<<< HEAD
   using AgentWarpMergeSortT = AgentSubWarpSort<IS_DESCENDING, Stability, MediumPolicyT, KeyT, ValueT, OffsetT>;
-=======
-  using AgentWarpMergeSortT = AgentSubWarpSort<IS_DESCENDING, MediumPolicyT, KeyT, ValueT, OffsetT>;
->>>>>>> bff5288b
 
   __shared__ union
   {
@@ -318,15 +314,9 @@
   constexpr int threads_per_medium_segment = MediumPolicyT::WARP_THREADS;
   constexpr int threads_per_small_segment  = SmallPolicyT::WARP_THREADS;
 
-<<<<<<< HEAD
   using MediumAgentWarpMergeSortT = AgentSubWarpSort<IS_DESCENDING, Stability, MediumPolicyT, KeyT, ValueT, OffsetT>;
 
   using SmallAgentWarpMergeSortT = AgentSubWarpSort<IS_DESCENDING, Stability, SmallPolicyT, KeyT, ValueT, OffsetT>;
-=======
-  using MediumAgentWarpMergeSortT = AgentSubWarpSort<IS_DESCENDING, MediumPolicyT, KeyT, ValueT, OffsetT>;
-
-  using SmallAgentWarpMergeSortT = AgentSubWarpSort<IS_DESCENDING, SmallPolicyT, KeyT, ValueT, OffsetT>;
->>>>>>> bff5288b
 
   constexpr auto segments_per_medium_block =
     static_cast<unsigned int>(SmallAndMediumPolicyT::SEGMENTS_PER_MEDIUM_BLOCK);
@@ -1021,7 +1011,7 @@
           typename BeginOffsetIteratorT,
           typename EndOffsetIteratorT,
           typename SelectedPolicy = DeviceSegmentedSortPolicy<KeyT, ValueT>,
-          stability_t Stability = stability_t::stable>
+          stability_t Stability   = stability_t::stable>
 struct DispatchSegmentedSort : SelectedPolicy
 {
   static constexpr int KEYS_ONLY = std::is_same<ValueT, NullType>::value;
@@ -1349,34 +1339,6 @@
       {
         // Partition input segments into size groups and assign specialized
         // kernels for each of them.
-<<<<<<< HEAD
-        error =
-          SortWithPartitioning<LargeSegmentPolicyT, SmallAndMediumPolicyT>(
-            DeviceSegmentedSortKernelLarge<IS_DESCENDING,
-                                           MaxPolicyT,
-                                           KeyT,
-                                           ValueT,
-                                           BeginOffsetIteratorT,
-                                           EndOffsetIteratorT,
-                                           OffsetT>,
-            DeviceSegmentedSortKernelSmall<IS_DESCENDING,
-                                           Stability,
-                                           MaxPolicyT,
-                                           KeyT,
-                                           ValueT,
-                                           BeginOffsetIteratorT,
-                                           EndOffsetIteratorT,
-                                           OffsetT>,
-            three_way_partition_temp_storage_bytes,
-            d_keys_double_buffer,
-            d_values_double_buffer,
-            large_segments_selector,
-            small_segments_selector,
-            device_partition_temp_storage,
-            large_and_medium_segments_indices,
-            small_segments_indices,
-            group_sizes);
-=======
         error = SortWithPartitioning<LargeSegmentPolicyT, SmallAndMediumPolicyT>(
           DeviceSegmentedSortKernelLarge<IS_DESCENDING,
                                          MaxPolicyT,
@@ -1385,13 +1347,15 @@
                                          BeginOffsetIteratorT,
                                          EndOffsetIteratorT,
                                          OffsetT>,
-          DeviceSegmentedSortKernelSmall<IS_DESCENDING,
-                                         MaxPolicyT,
-                                         KeyT,
-                                         ValueT,
-                                         BeginOffsetIteratorT,
-                                         EndOffsetIteratorT,
-                                         OffsetT>,
+          DeviceSegmentedSortKernelSmall<
+            IS_DESCENDING,
+            Stability,
+            MaxPolicyT,
+            KeyT,
+            ValueT,
+            BeginOffsetIteratorT,
+            EndOffsetIteratorT,
+            OffsetT>,
           three_way_partition_temp_storage_bytes,
           d_keys_double_buffer,
           d_values_double_buffer,
@@ -1401,7 +1365,6 @@
           large_and_medium_segments_indices,
           small_segments_indices,
           group_sizes);
->>>>>>> bff5288b
       }
       else
       {
@@ -1409,14 +1372,15 @@
         // on extra partitioning steps.
 
         error = SortWithoutPartitioning<LargeSegmentPolicyT>(
-          DeviceSegmentedSortFallbackKernel<IS_DESCENDING,
-                                            Stability,
-                                            MaxPolicyT,
-                                            KeyT,
-                                            ValueT,
-                                            BeginOffsetIteratorT,
-                                            EndOffsetIteratorT,
-                                            OffsetT>,
+          DeviceSegmentedSortFallbackKernel<
+            IS_DESCENDING,
+            Stability,
+            MaxPolicyT,
+            KeyT,
+            ValueT,
+            BeginOffsetIteratorT,
+            EndOffsetIteratorT,
+            OffsetT>,
           d_keys_double_buffer,
           d_values_double_buffer);
       }
@@ -1724,7 +1688,6 @@
   }
 };
 
-<<<<<<< HEAD
 template <bool IS_DESCENDING,
           typename KeyT,
           typename ValueT,
@@ -1759,6 +1722,4 @@
                         SelectedPolicy,
                         stability_t::unstable>;
 
-=======
->>>>>>> bff5288b
 CUB_NAMESPACE_END