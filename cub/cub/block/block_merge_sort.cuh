/******************************************************************************
 * Copyright (c) 2011-2021, NVIDIA CORPORATION.  All rights reserved.
 *
 * Redistribution and use in source and binary forms, with or without
 * modification, are permitted provided that the following conditions are met:
 *     * Redistributions of source code must retain the above copyright
 *       notice, this list of conditions and the following disclaimer.
 *     * Redistributions in binary form must reproduce the above copyright
 *       notice, this list of conditions and the following disclaimer in the
 *       documentation and/or other materials provided with the distribution.
 *     * Neither the name of the NVIDIA CORPORATION nor the
 *       names of its contributors may be used to endorse or promote products
 *       derived from this software without specific prior written permission.
 *
 * THIS SOFTWARE IS PROVIDED BY THE COPYRIGHT HOLDERS AND CONTRIBUTORS "AS IS" AND
 * ANY EXPRESS OR IMPLIED WARRANTIES, INCLUDING, BUT NOT LIMITED TO, THE IMPLIED
 * WARRANTIES OF MERCHANTABILITY AND FITNESS FOR A PARTICULAR PURPOSE ARE
 * DISCLAIMED. IN NO EVENT SHALL NVIDIA CORPORATION BE LIABLE FOR ANY
 * DIRECT, INDIRECT, INCIDENTAL, SPECIAL, EXEMPLARY, OR CONSEQUENTIAL DAMAGES
 * (INCLUDING, BUT NOT LIMITED TO, PROCUREMENT OF SUBSTITUTE GOODS OR SERVICES;
 * LOSS OF USE, DATA, OR PROFITS; OR BUSINESS INTERRUPTION) HOWEVER CAUSED AND
 * ON ANY THEORY OF LIABILITY, WHETHER IN CONTRACT, STRICT LIABILITY, OR TORT
 * (INCLUDING NEGLIGENCE OR OTHERWISE) ARISING IN ANY WAY OUT OF THE USE OF THIS
 * SOFTWARE, EVEN IF ADVISED OF THE POSSIBILITY OF SUCH DAMAGE.
 *
 ******************************************************************************/

#pragma once

#include <cub/config.cuh>

#if defined(_CCCL_IMPLICIT_SYSTEM_HEADER_GCC)
#  pragma GCC system_header
#elif defined(_CCCL_IMPLICIT_SYSTEM_HEADER_CLANG)
#  pragma clang system_header
#elif defined(_CCCL_IMPLICIT_SYSTEM_HEADER_MSVC)
#  pragma system_header
#endif // no system header

#include <cub/thread/thread_sort.cuh>
#include <cub/util_math.cuh>
#include <cub/util_namespace.cuh>
#include <cub/util_ptx.cuh>
#include <cub/util_type.cuh>

#include <cuda/std/type_traits>

CUB_NAMESPACE_BEGIN

// Additional details of the Merge-Path Algorithm can be found in:
// S. Odeh, O. Green, Z. Mwassi, O. Shmueli, Y. Birk, " Merge Path - Parallel
// Merging Made Simple", Multithreaded Architectures and Applications (MTAAP)
// Workshop, IEEE 26th International Parallel & Distributed Processing
// Symposium (IPDPS), 2012
template <typename KeyT, typename KeyIteratorT, typename OffsetT, typename BinaryPred>
_CCCL_DEVICE _CCCL_FORCEINLINE OffsetT MergePath(
  KeyIteratorT keys1, KeyIteratorT keys2, OffsetT keys1_count, OffsetT keys2_count, OffsetT diag, BinaryPred binary_pred)
{
  OffsetT keys1_begin = diag < keys2_count ? 0 : diag - keys2_count;
  OffsetT keys1_end   = (cub::min)(diag, keys1_count);

  while (keys1_begin < keys1_end)
  {
    OffsetT mid = cub::MidPoint<OffsetT>(keys1_begin, keys1_end);
    KeyT key1   = keys1[mid];
    KeyT key2   = keys2[diag - 1 - mid];
    bool pred   = binary_pred(key2, key1);

    if (pred)
    {
      keys1_end = mid;
    }
    else
    {
      keys1_begin = mid + 1;
    }
  }
  return keys1_begin;
}

template <typename KeyT, typename CompareOp, int ITEMS_PER_THREAD>
_CCCL_DEVICE _CCCL_FORCEINLINE void SerialMerge(
  KeyT* keys_shared,
  int keys1_beg,
  int keys2_beg,
  int keys1_count,
  int keys2_count,
  KeyT (&output)[ITEMS_PER_THREAD],
  int (&indices)[ITEMS_PER_THREAD],
  CompareOp compare_op)
{
  int keys1_end = keys1_beg + keys1_count;
  int keys2_end = keys2_beg + keys2_count;

  KeyT key1 = keys_shared[keys1_beg];
  KeyT key2 = keys_shared[keys2_beg];

#pragma unroll
  for (int item = 0; item < ITEMS_PER_THREAD; ++item)
  {
    bool p = (keys2_beg < keys2_end) && ((keys1_beg >= keys1_end) || compare_op(key2, key1));

    output[item]  = p ? key2 : key1;
    indices[item] = p ? keys2_beg++ : keys1_beg++;

    if (p)
    {
      key2 = keys_shared[keys2_beg];
    }
    else
    {
      key1 = keys_shared[keys1_beg];
    }
  }
}

/**
 * @brief Generalized merge sort algorithm
 *
 * This class is used to reduce code duplication. Warp and Block merge sort
 * differ only in how they compute thread index and how they synchronize
 * threads. Since synchronization might require access to custom data
 * (like member mask), CRTP is used.
 *
 * @par
 * The code snippet below illustrates the way this class can be used.
 * @par
 * @code
 * #include <cub/cub.cuh> // or equivalently <cub/block/block_merge_sort.cuh>
 *
 * constexpr int BLOCK_THREADS = 256;
 * constexpr int ITEMS_PER_THREAD = 9;
 *
 * class BlockMergeSort : public BlockMergeSortStrategy<int,
 *                                                      cub::NullType,
 *                                                      BLOCK_THREADS,
 *                                                      ITEMS_PER_THREAD,
 *                                                      BlockMergeSort>
 * {
 *   using BlockMergeSortStrategyT =
 *     BlockMergeSortStrategy<int,
 *                            cub::NullType,
 *                            BLOCK_THREADS,
 *                            ITEMS_PER_THREAD,
 *                            BlockMergeSort>;
 * public:
 *   __device__ __forceinline__ explicit BlockMergeSort(
 *     typename BlockMergeSortStrategyT::TempStorage &temp_storage)
 *       : BlockMergeSortStrategyT(temp_storage, threadIdx.x)
 *   {}
 *
 *   __device__ __forceinline__ void SyncImplementation() const
 *   {
 *     __syncthreads();
 *   }
 * };
 * @endcode
 *
 * @tparam KeyT
 *   KeyT type
 *
 * @tparam ValueT
 *   ValueT type. cub::NullType indicates a keys-only sort
 *
 * @tparam SynchronizationPolicy
 *   Provides a way of synchronizing threads. Should be derived from
 *   `BlockMergeSortStrategy`.
 */
template <typename KeyT, typename ValueT, int NUM_THREADS, int ITEMS_PER_THREAD, typename SynchronizationPolicy>
class BlockMergeSortStrategy
{
  static_assert(PowerOfTwo<NUM_THREADS>::VALUE, "NUM_THREADS must be a power of two");

private:
  static constexpr int ITEMS_PER_TILE = ITEMS_PER_THREAD * NUM_THREADS;

  // Whether or not there are values to be trucked along with keys
  static constexpr bool KEYS_ONLY = ::cuda::std::is_same<ValueT, NullType>::value;

#ifndef DOXYGEN_SHOULD_SKIP_THIS // Do not document
  /// Shared memory type required by this thread block
  union _TempStorage
  {
    KeyT keys_shared[ITEMS_PER_TILE + 1];
    ValueT items_shared[ITEMS_PER_TILE + 1];
  }; // union TempStorage
#endif // DOXYGEN_SHOULD_SKIP_THIS

  /// Shared storage reference
  _TempStorage& temp_storage;

  /// Internal storage allocator
  _CCCL_DEVICE _CCCL_FORCEINLINE _TempStorage& PrivateStorage()
  {
    __shared__ _TempStorage private_storage;
    return private_storage;
  }

  const unsigned int linear_tid;

  template <typename CompareOp, stability_t Stability, bool IS_LAST_TILE = true>
  _CCCL_DEVICE _CCCL_FORCEINLINE void SortCommon(
    KeyT (&keys)[ITEMS_PER_THREAD],
    ValueT (&items)[ITEMS_PER_THREAD],
    CompareOp compare_op,
    int valid_items,
    KeyT oob_default)
  {
    if (IS_LAST_TILE)
    {
      // if last tile, find valid max_key and fill the remaining keys with it
      KeyT max_key = oob_default;

#pragma unroll
      for (int item = 1; item < ITEMS_PER_THREAD; ++item)
      {
        if (ITEMS_PER_THREAD * linear_tid + item < valid_items)
        {
          max_key = compare_op(max_key, keys[item]) ? keys[item] : max_key;
        }
        else
        {
          keys[item] = max_key;
        }
      }
    }

    // if first element of thread is in input range, run per-thread sort
    if (!IS_LAST_TILE || ITEMS_PER_THREAD * linear_tid < valid_items)
    {
      // Note: ThreadNetworkSort guarantees that it is valid to pad with max_key even when using
      // unstable sorting networks.
      ThreadNetworkSort<KeyT, ValueT, CompareOp, ITEMS_PER_THREAD, Stability>(
        keys, items, compare_op);
    }

    // each thread has sorted keys merge sort keys in shared memory
    for (int target_merged_threads_number = 2; target_merged_threads_number <= NUM_THREADS;
         target_merged_threads_number *= 2)
    {
      const int merged_threads_number = target_merged_threads_number / 2;
      const int mask                  = target_merged_threads_number - 1;

      Sync();

      // store keys in shmem
#pragma unroll
      for (int item = 0; item < ITEMS_PER_THREAD; ++item)
      {
        const int idx                 = ITEMS_PER_THREAD * linear_tid + item;
        temp_storage.keys_shared[idx] = keys[item];
      }

      Sync();

      int indices[ITEMS_PER_THREAD];

      const int first_thread_idx_in_thread_group_being_merged = ~mask & linear_tid;
      const int start = ITEMS_PER_THREAD * first_thread_idx_in_thread_group_being_merged;
      const int size  = ITEMS_PER_THREAD * merged_threads_number;

      const int thread_idx_in_thread_group_being_merged = mask & linear_tid;

      const int diag = (cub::min)(valid_items, ITEMS_PER_THREAD * thread_idx_in_thread_group_being_merged);

      const int keys1_beg = (cub::min)(valid_items, start);
      const int keys1_end = (cub::min)(valid_items, keys1_beg + size);
      const int keys2_beg = keys1_end;
      const int keys2_end = (cub::min)(valid_items, keys2_beg + size);

      const int keys1_count = keys1_end - keys1_beg;
      const int keys2_count = keys2_end - keys2_beg;

      const int partition_diag = MergePath<KeyT>(
        &temp_storage.keys_shared[keys1_beg],
        &temp_storage.keys_shared[keys2_beg],
        keys1_count,
        keys2_count,
        diag,
        compare_op);

      const int keys1_beg_loc   = keys1_beg + partition_diag;
      const int keys1_end_loc   = keys1_end;
      const int keys2_beg_loc   = keys2_beg + diag - partition_diag;
      const int keys2_end_loc   = keys2_end;
      const int keys1_count_loc = keys1_end_loc - keys1_beg_loc;
      const int keys2_count_loc = keys2_end_loc - keys2_beg_loc;
      SerialMerge(
        &temp_storage.keys_shared[0],
        keys1_beg_loc,
        keys2_beg_loc,
        keys1_count_loc,
        keys2_count_loc,
        keys,
        indices,
        compare_op);

      if (!KEYS_ONLY)
      {
        Sync();

        // store keys in shmem
#pragma unroll
        for (int item = 0; item < ITEMS_PER_THREAD; ++item)
        {
          const int idx                  = ITEMS_PER_THREAD * linear_tid + item;
          temp_storage.items_shared[idx] = items[item];
        }

        Sync();

        // gather items from shmem
#pragma unroll
        for (int item = 0; item < ITEMS_PER_THREAD; ++item)
        {
          items[item] = temp_storage.items_shared[indices[item]];
        }
      }
    }
  }

public:
  /// \smemstorage{BlockMergeSort}
  struct TempStorage : Uninitialized<_TempStorage>
  {};

  BlockMergeSortStrategy() = delete;
  explicit _CCCL_DEVICE _CCCL_FORCEINLINE BlockMergeSortStrategy(unsigned int linear_tid)
      : temp_storage(PrivateStorage())
      , linear_tid(linear_tid)
  {}

  _CCCL_DEVICE _CCCL_FORCEINLINE BlockMergeSortStrategy(TempStorage& temp_storage, unsigned int linear_tid)
      : temp_storage(temp_storage.Alias())
      , linear_tid(linear_tid)
  {}

  _CCCL_DEVICE _CCCL_FORCEINLINE unsigned int get_linear_tid() const
  {
    return linear_tid;
  }

  /**
   * @brief Sorts items partitioned across a CUDA thread block using
   *        a merge sorting method.
   *
   * @par
   * Sort is not guaranteed to be stable. That is, suppose that i and j are
   * equivalent: neither one is less than the other. It is not guaranteed
   * that the relative order of these two elements will be preserved by sort.
   *
   * @tparam CompareOp
   *   functor type having member `bool operator()(KeyT lhs, KeyT rhs)`.
   *   `CompareOp` is a model of [Strict Weak Ordering]. It is recommended to
   *   use CUB's default operators such as `cub::Less` when suitable.
   *
   * @param[in,out] keys
   *   Keys to sort
   *
   * @param[in] compare_op
   *   Comparison function object which returns true if the first argument is
   *   ordered before the second
   *
   * [Strict Weak Ordering]: https://en.cppreference.com/w/cpp/concepts/strict_weak_order
   */
  template <typename CompareOp>
  _CCCL_DEVICE _CCCL_FORCEINLINE void Sort(KeyT (&keys)[ITEMS_PER_THREAD], CompareOp compare_op)
  {
    ValueT items[ITEMS_PER_THREAD];
    SortCommon<CompareOp, stability_t::unstable, false>(keys, items, compare_op, ITEMS_PER_TILE, keys[0]);
  }

  /**
   * @brief Sorts items partitioned across a CUDA thread block using
   *        a merge sorting method.
   *
   * @par
   * - Sort is not guaranteed to be stable. That is, suppose that `i` and `j`
   *   are equivalent: neither one is less than the other. It is not guaranteed
   *   that the relative order of these two elements will be preserved by sort.
   * - The value of `oob_default` is assigned to all elements that are out of
   *   `valid_items` boundaries. It's expected that `oob_default` is ordered
   *   after any value in the `valid_items` boundaries. The algorithm always
   *   sorts a fixed amount of elements, which is equal to
   *   `ITEMS_PER_THREAD * BLOCK_THREADS`. If there is a value that is ordered
   *   after `oob_default`, it won't be placed within `valid_items` boundaries.
   *
   * @tparam CompareOp
   *   functor type having member `bool operator()(KeyT lhs, KeyT rhs)`.
   *   `CompareOp` is a model of [Strict Weak Ordering]. It is recommended to
   *   use CUB's default operators such as `cub::Less` when suitable.
   *
   * @param[in,out] keys
   *   Keys to sort
   *
   * @param[in] compare_op
   *   Comparison function object which returns true if the first argument is
   *   ordered before the second
   *
   * @param[in] valid_items
   *   Number of valid items to sort
   *
   * @param[in] oob_default
   *   Default value to assign out-of-bound items
   *
   * [Strict Weak Ordering]: https://en.cppreference.com/w/cpp/concepts/strict_weak_order
   */
  template <typename CompareOp>
  _CCCL_DEVICE _CCCL_FORCEINLINE void
  Sort(KeyT (&keys)[ITEMS_PER_THREAD], CompareOp compare_op, int valid_items, KeyT oob_default)
  {
    ValueT items[ITEMS_PER_THREAD];
    SortCommon<CompareOp, stability_t::unstable, true>(keys, items, compare_op, valid_items, oob_default);
  }

  /**
   * @brief Sorts items partitioned across a CUDA thread block using a merge sorting method.
   *
   * @par
   * Sort is not guaranteed to be stable. That is, suppose that `i` and `j` are
   * equivalent: neither one is less than the other. It is not guaranteed
   * that the relative order of these two elements will be preserved by sort.
   *
   * @tparam CompareOp
   *   functor type having member `bool operator()(KeyT lhs, KeyT rhs)`.
   *   `CompareOp` is a model of [Strict Weak Ordering]. It is recommended to
   *   use CUB's default operators such as `cub::Less` when suitable.
   *
   * @param[in,out] keys
   *   Keys to sort
   *
   * @param[in,out] items
   *   Values to sort
   *
   * @param[in] compare_op
   *   Comparison function object which returns true if the first argument is
   *   ordered before the second
   *
   * [Strict Weak Ordering]: https://en.cppreference.com/w/cpp/concepts/strict_weak_order
   */
  template <typename CompareOp>
  _CCCL_DEVICE _CCCL_FORCEINLINE void
  Sort(KeyT (&keys)[ITEMS_PER_THREAD], ValueT (&items)[ITEMS_PER_THREAD], CompareOp compare_op)
  {
    SortCommon<CompareOp, stability_t::unstable, false>(keys, items, compare_op, ITEMS_PER_TILE, keys[0]);
  }

  /**
   * @brief Sorts items partitioned across a CUDA thread block using
   *        a merge sorting method.
   *
   * @par
   * - Sort is not guaranteed to be stable. That is, suppose that `i` and `j`
   *   are equivalent: neither one is less than the other. It is not guaranteed
   *   that the relative order of these two elements will be preserved by sort.
   * - The value of `oob_default` is assigned to all elements that are out of
   *   `valid_items` boundaries. It's expected that `oob_default` is ordered
   *   after any value in the `valid_items` boundaries. The algorithm always
   *   sorts a fixed amount of elements, which is equal to
   *   `ITEMS_PER_THREAD * BLOCK_THREADS`. If there is a value that is ordered
   *   after `oob_default`, it won't be placed within `valid_items` boundaries.
   *
   * @tparam CompareOp
   *   functor type having member `bool operator()(KeyT lhs, KeyT rhs)`
   *   `CompareOp` is a model of [Strict Weak Ordering]. It is recommended to
   *   use CUB's default operators such as `cub::Less` when suitable.
   *
   * @tparam IS_LAST_TILE
   *   True if `valid_items` isn't equal to the `ITEMS_PER_TILE`
   *
   * @param[in,out] keys
   *   Keys to sort
   *
   * @param[in,out] items
   *   Values to sort
   *
   * @param[in] compare_op
   *   Comparison function object which returns true if the first argument is
   *   ordered before the second
   *
   * @param[in] valid_items
   *   Number of valid items to sort
   *
   * @param[in] oob_default
   *   Default value to assign out-of-bound items
   *
   * [Strict Weak Ordering]: https://en.cppreference.com/w/cpp/concepts/strict_weak_order
   */
  template <typename CompareOp, bool IS_LAST_TILE = true>
  _CCCL_DEVICE _CCCL_FORCEINLINE void
  Sort(KeyT (&keys)[ITEMS_PER_THREAD],
       ValueT (&items)[ITEMS_PER_THREAD],
       CompareOp compare_op,
       int valid_items,
       KeyT oob_default)
  {
<<<<<<< HEAD
    SortCommon<CompareOp, stability_t::unstable, IS_LAST_TILE>(keys, items, compare_op, valid_items, oob_default);
  }
=======
    if (IS_LAST_TILE)
    {
      // if last tile, find valid max_key
      // and fill the remaining keys with it
      //
      KeyT max_key = oob_default;

#pragma unroll
      for (int item = 1; item < ITEMS_PER_THREAD; ++item)
      {
        if (ITEMS_PER_THREAD * linear_tid + item < valid_items)
        {
          max_key = compare_op(max_key, keys[item]) ? keys[item] : max_key;
        }
        else
        {
          keys[item] = max_key;
        }
      }
    }

    // if first element of thread is in input range, stable sort items
    //
    if (!IS_LAST_TILE || ITEMS_PER_THREAD * linear_tid < valid_items)
    {
      StableOddEvenSort(keys, items, compare_op);
    }

    // each thread has sorted keys
    // merge sort keys in shared memory
    //
    for (int target_merged_threads_number = 2; target_merged_threads_number <= NUM_THREADS;
         target_merged_threads_number *= 2)
    {
      int merged_threads_number = target_merged_threads_number / 2;
      int mask                  = target_merged_threads_number - 1;

      Sync();

// store keys in shmem
//
#pragma unroll
      for (int item = 0; item < ITEMS_PER_THREAD; ++item)
      {
        int idx                       = ITEMS_PER_THREAD * linear_tid + item;
        temp_storage.keys_shared[idx] = keys[item];
      }

      Sync();

      int indices[ITEMS_PER_THREAD];

      int first_thread_idx_in_thread_group_being_merged = ~mask & linear_tid;
      int start = ITEMS_PER_THREAD * first_thread_idx_in_thread_group_being_merged;
      int size  = ITEMS_PER_THREAD * merged_threads_number;

      int thread_idx_in_thread_group_being_merged = mask & linear_tid;

      int diag = (cub::min)(valid_items, ITEMS_PER_THREAD * thread_idx_in_thread_group_being_merged);

      int keys1_beg = (cub::min)(valid_items, start);
      int keys1_end = (cub::min)(valid_items, keys1_beg + size);
      int keys2_beg = keys1_end;
      int keys2_end = (cub::min)(valid_items, keys2_beg + size);

      int keys1_count = keys1_end - keys1_beg;
      int keys2_count = keys2_end - keys2_beg;

      int partition_diag = MergePath<KeyT>(
        &temp_storage.keys_shared[keys1_beg],
        &temp_storage.keys_shared[keys2_beg],
        keys1_count,
        keys2_count,
        diag,
        compare_op);

      int keys1_beg_loc   = keys1_beg + partition_diag;
      int keys1_end_loc   = keys1_end;
      int keys2_beg_loc   = keys2_beg + diag - partition_diag;
      int keys2_end_loc   = keys2_end;
      int keys1_count_loc = keys1_end_loc - keys1_beg_loc;
      int keys2_count_loc = keys2_end_loc - keys2_beg_loc;
      SerialMerge(
        &temp_storage.keys_shared[0],
        keys1_beg_loc,
        keys2_beg_loc,
        keys1_count_loc,
        keys2_count_loc,
        keys,
        indices,
        compare_op);

      if (!KEYS_ONLY)
      {
        Sync();

// store keys in shmem
//
#pragma unroll
        for (int item = 0; item < ITEMS_PER_THREAD; ++item)
        {
          int idx                        = ITEMS_PER_THREAD * linear_tid + item;
          temp_storage.items_shared[idx] = items[item];
        }

        Sync();

// gather items from shmem
//
#pragma unroll
        for (int item = 0; item < ITEMS_PER_THREAD; ++item)
        {
          items[item] = temp_storage.items_shared[indices[item]];
        }
      }
    }
  } // func block_merge_sort
>>>>>>> bff5288b

  /**
   * @brief Sorts items partitioned across a CUDA thread block using
   *        a merge sorting method.
   *
   * @par
   * StableSort is stable: it preserves the relative ordering of equivalent
   * elements. That is, if `x` and `y` are elements such that `x` precedes `y`,
   * and if the two elements are equivalent (neither `x < y` nor `y < x`) then
   * a postcondition of StableSort is that `x` still precedes `y`.
   *
   * @tparam CompareOp
   *   functor type having member `bool operator()(KeyT lhs, KeyT rhs)`.
   *   `CompareOp` is a model of [Strict Weak Ordering]. It is recommended to
   *   use CUB's default operators such as `cub::Less` when suitable.
   *
   * @param[in,out] keys
   *   Keys to sort
   *
   * @param[in] compare_op
   *   Comparison function object which returns true if the first argument is
   *   ordered before the second
   *
   * [Strict Weak Ordering]: https://en.cppreference.com/w/cpp/concepts/strict_weak_order
   */
  template <typename CompareOp>
  _CCCL_DEVICE _CCCL_FORCEINLINE void StableSort(KeyT (&keys)[ITEMS_PER_THREAD], CompareOp compare_op)
  {
    ValueT items[ITEMS_PER_THREAD];
    SortCommon<CompareOp, stability_t::stable, false>(keys, items, compare_op, ITEMS_PER_TILE, keys[0]);
  }

  /**
   * @brief Sorts items partitioned across a CUDA thread block using
   *        a merge sorting method.
   *
   * @par
   * StableSort is stable: it preserves the relative ordering of equivalent
   * elements. That is, if `x` and `y` are elements such that `x` precedes `y`,
   * and if the two elements are equivalent (neither `x < y` nor `y < x`) then
   * a postcondition of StableSort is that `x` still precedes `y`.
   *
   * @tparam CompareOp
   *   functor type having member `bool operator()(KeyT lhs, KeyT rhs)`.
   *   `CompareOp` is a model of [Strict Weak Ordering]. It is recommended to
   *   use CUB's default operators such as `cub::Less` when suitable.
   *
   * @param[in,out] keys
   *   Keys to sort
   *
   * @param[in,out] items
   *   Values to sort
   *
   * @param[in] compare_op
   *   Comparison function object which returns true if the first argument is
   *   ordered before the second
   *
   * [Strict Weak Ordering]: https://en.cppreference.com/w/cpp/concepts/strict_weak_order
   */
  template <typename CompareOp>
  _CCCL_DEVICE _CCCL_FORCEINLINE void
  StableSort(KeyT (&keys)[ITEMS_PER_THREAD], ValueT (&items)[ITEMS_PER_THREAD], CompareOp compare_op)
  {
    SortCommon<CompareOp, stability_t::stable, false>(keys, items, compare_op, ITEMS_PER_TILE, keys[0]);
  }

  /**
   * @brief Sorts items partitioned across a CUDA thread block using
   *        a merge sorting method.
   *
   * @par
   * - StableSort is stable: it preserves the relative ordering of equivalent
   *   elements. That is, if `x` and `y` are elements such that `x` precedes
   *   `y`, and if the two elements are equivalent (neither `x < y` nor `y < x`)
   *   then a postcondition of StableSort is that `x` still precedes `y`.
   * - The value of `oob_default` is assigned to all elements that are out of
   *   `valid_items` boundaries. It's expected that `oob_default` is ordered
   *   after any value in the `valid_items` boundaries. The algorithm always
   *   sorts a fixed amount of elements, which is equal to
   *   `ITEMS_PER_THREAD * BLOCK_THREADS`.
   *   If there is a value that is ordered after `oob_default`, it won't be
   *   placed within `valid_items` boundaries.
   *
   * @tparam CompareOp
   *   functor type having member `bool operator()(KeyT lhs, KeyT rhs)`.
   *   `CompareOp` is a model of [Strict Weak Ordering]. It is recommended to
   *   use CUB's default operators such as `cub::Less` when suitable.
   *
   * @param[in,out] keys
   *   Keys to sort
   *
   * @param[in] compare_op
   *   Comparison function object which returns true if the first argument is
   *   ordered before the second
   *
   * @param[in] valid_items
   *   Number of valid items to sort
   *
   * @param[in] oob_default
   *   Default value to assign out-of-bound items
   *
   * [Strict Weak Ordering]: https://en.cppreference.com/w/cpp/concepts/strict_weak_order
   */
  template <typename CompareOp>
  _CCCL_DEVICE _CCCL_FORCEINLINE void
  StableSort(KeyT (&keys)[ITEMS_PER_THREAD], CompareOp compare_op, int valid_items, KeyT oob_default)
  {
    ValueT items[ITEMS_PER_THREAD];
    SortCommon<CompareOp, stability_t::stable, true>(keys, items, compare_op, valid_items, oob_default);
  }

  /**
   * @brief Sorts items partitioned across a CUDA thread block using
   *        a merge sorting method.
   *
   * @par
   * - StableSort is stable: it preserves the relative ordering of equivalent
   *   elements. That is, if `x` and `y` are elements such that `x` precedes
   *   `y`, and if the two elements are equivalent (neither `x < y` nor `y < x`)
   *   then a postcondition of StableSort is that `x` still precedes `y`.
   * - The value of `oob_default` is assigned to all elements that are out of
   *   `valid_items` boundaries. It's expected that `oob_default` is ordered
   *   after any value in the `valid_items` boundaries. The algorithm always
   *   sorts a fixed amount of elements, which is equal to
   *   `ITEMS_PER_THREAD * BLOCK_THREADS`. If there is a value that is ordered
   *   after `oob_default`, it won't be placed within `valid_items` boundaries.
   *
   * @tparam CompareOp
   *   functor type having member `bool operator()(KeyT lhs, KeyT rhs)`.
   *   `CompareOp` is a model of [Strict Weak Ordering]. It is recommended to
   *   use CUB's default operators such as `cub::Less` when suitable.
   *
   * @tparam IS_LAST_TILE
   *   True if `valid_items` isn't equal to the `ITEMS_PER_TILE`
   *
   * @param[in,out] keys
   *   Keys to sort
   *
   * @param[in,out] items
   *   Values to sort
   *
   * @param[in] compare_op
   *   Comparison function object which returns true if the first argument is
   *   ordered before the second
   *
   * @param[in] valid_items
   *   Number of valid items to sort
   *
   * @param[in] oob_default
   *   Default value to assign out-of-bound items
   *
   * [Strict Weak Ordering]: https://en.cppreference.com/w/cpp/concepts/strict_weak_order
   */
  template <typename CompareOp, bool IS_LAST_TILE = true>
  _CCCL_DEVICE _CCCL_FORCEINLINE void StableSort(
    KeyT (&keys)[ITEMS_PER_THREAD],
    ValueT (&items)[ITEMS_PER_THREAD],
    CompareOp compare_op,
    int valid_items,
    KeyT oob_default)
  {
<<<<<<< HEAD
    SortCommon<CompareOp, stability_t::stable, IS_LAST_TILE>(keys, items, compare_op, valid_items, oob_default);
=======
    Sort<CompareOp, IS_LAST_TILE>(keys, items, compare_op, valid_items, oob_default);
>>>>>>> bff5288b
  }

private:
  _CCCL_DEVICE _CCCL_FORCEINLINE void Sync() const
  {
    static_cast<const SynchronizationPolicy*>(this)->SyncImplementation();
  }
};

/**
 * @brief The BlockMergeSort class provides methods for sorting items
 *        partitioned across a CUDA thread block using a merge sorting method.
 *
 * @tparam KeyT
 *   KeyT type
 *
 * @tparam BLOCK_DIM_X
 *   The thread block length in threads along the X dimension
 *
 * @tparam ITEMS_PER_THREAD
 *   The number of items per thread
 *
 * @tparam ValueT
 *   **[optional]** ValueT type (default: `cub::NullType`, which indicates
 *   a keys-only sort)
 *
 * @tparam BLOCK_DIM_Y
 *   **[optional]** The thread block length in threads along the Y dimension
 *   (default: 1)
 *
 * @tparam BLOCK_DIM_Z
 *   **[optional]** The thread block length in threads along the Z dimension
 *   (default: 1)
 *
 * @par Overview
 *   BlockMergeSort arranges items into ascending order using a comparison
 *   functor with less-than semantics. Merge sort can handle arbitrary types
 *   and comparison functors, but is slower than BlockRadixSort when sorting
 *   arithmetic types into ascending/descending order.
 *
 * @par A Simple Example
 * @blockcollective{BlockMergeSort}
 * @par
 * The code snippet below illustrates a sort of 512 integer keys that are
 * partitioned across 128 threads * where each thread owns 4 consecutive items.
 * @par
 * @code
 * #include <cub/cub.cuh>  // or equivalently <cub/block/block_merge_sort.cuh>
 *
 * struct CustomLess
 * {
 *   template <typename DataType>
 *   __device__ bool operator()(const DataType &lhs, const DataType &rhs)
 *   {
 *     return lhs < rhs;
 *   }
 * };
 *
 * __global__ void ExampleKernel(...)
 * {
 *     // Specialize BlockMergeSort for a 1D block of 128 threads owning 4 integer items each
 *     typedef cub::BlockMergeSort<int, 128, 4> BlockMergeSort;
 *
 *     // Allocate shared memory for BlockMergeSort
 *     __shared__ typename BlockMergeSort::TempStorage temp_storage_shuffle;
 *
 *     // Obtain a segment of consecutive items that are blocked across threads
 *     int thread_keys[4];
 *     ...
 *
 *     BlockMergeSort(temp_storage_shuffle).Sort(thread_keys, CustomLess());
 *     ...
 * }
 * @endcode
 * @par
 * Suppose the set of input `thread_keys` across the block of threads is
 * `{ [0,511,1,510], [2,509,3,508], [4,507,5,506], ..., [254,257,255,256] }`.
 * The corresponding output `thread_keys` in those threads will be
 * `{ [0,1,2,3], [4,5,6,7], [8,9,10,11], ..., [508,509,510,511] }`.
 *
 * @par Re-using dynamically allocating shared memory
 * The following example under the examples/block folder illustrates usage of
 * dynamically shared memory with BlockReduce and how to re-purpose
 * the same memory region:
 * <a href="../../examples/block/example_block_reduce_dyn_smem.cu">example_block_reduce_dyn_smem.cu</a>
 *
 * This example can be easily adapted to the storage required by BlockMergeSort.
 */
template <typename KeyT,
          int BLOCK_DIM_X,
          int ITEMS_PER_THREAD,
          typename ValueT = NullType,
          int BLOCK_DIM_Y = 1,
          int BLOCK_DIM_Z = 1>
class BlockMergeSort
    : public BlockMergeSortStrategy<
        KeyT,
        ValueT,
        BLOCK_DIM_X * BLOCK_DIM_Y * BLOCK_DIM_Z,
        ITEMS_PER_THREAD,
        BlockMergeSort<KeyT, BLOCK_DIM_X, ITEMS_PER_THREAD, ValueT, BLOCK_DIM_Y, BLOCK_DIM_Z>>
{
private:
  // The thread block size in threads
  static constexpr int BLOCK_THREADS  = BLOCK_DIM_X * BLOCK_DIM_Y * BLOCK_DIM_Z;
  static constexpr int ITEMS_PER_TILE = ITEMS_PER_THREAD * BLOCK_THREADS;

  using BlockMergeSortStrategyT = BlockMergeSortStrategy<KeyT, ValueT, BLOCK_THREADS, ITEMS_PER_THREAD, BlockMergeSort>;

public:
  _CCCL_DEVICE _CCCL_FORCEINLINE BlockMergeSort()
      : BlockMergeSortStrategyT(RowMajorTid(BLOCK_DIM_X, BLOCK_DIM_Y, BLOCK_DIM_Z))
  {}

  _CCCL_DEVICE _CCCL_FORCEINLINE explicit BlockMergeSort(typename BlockMergeSortStrategyT::TempStorage& temp_storage)
      : BlockMergeSortStrategyT(temp_storage, RowMajorTid(BLOCK_DIM_X, BLOCK_DIM_Y, BLOCK_DIM_Z))
  {}

private:
  _CCCL_DEVICE _CCCL_FORCEINLINE void SyncImplementation() const
  {
    CTA_SYNC();
  }

  friend BlockMergeSortStrategyT;
};

CUB_NAMESPACE_END<|MERGE_RESOLUTION|>--- conflicted
+++ resolved
@@ -230,8 +230,7 @@
     {
       // Note: ThreadNetworkSort guarantees that it is valid to pad with max_key even when using
       // unstable sorting networks.
-      ThreadNetworkSort<KeyT, ValueT, CompareOp, ITEMS_PER_THREAD, Stability>(
-        keys, items, compare_op);
+      ThreadNetworkSort<KeyT, ValueT, CompareOp, ITEMS_PER_THREAD, Stability>(keys, items, compare_op);
     }
 
     // each thread has sorted keys merge sort keys in shared memory
@@ -494,128 +493,8 @@
        int valid_items,
        KeyT oob_default)
   {
-<<<<<<< HEAD
     SortCommon<CompareOp, stability_t::unstable, IS_LAST_TILE>(keys, items, compare_op, valid_items, oob_default);
   }
-=======
-    if (IS_LAST_TILE)
-    {
-      // if last tile, find valid max_key
-      // and fill the remaining keys with it
-      //
-      KeyT max_key = oob_default;
-
-#pragma unroll
-      for (int item = 1; item < ITEMS_PER_THREAD; ++item)
-      {
-        if (ITEMS_PER_THREAD * linear_tid + item < valid_items)
-        {
-          max_key = compare_op(max_key, keys[item]) ? keys[item] : max_key;
-        }
-        else
-        {
-          keys[item] = max_key;
-        }
-      }
-    }
-
-    // if first element of thread is in input range, stable sort items
-    //
-    if (!IS_LAST_TILE || ITEMS_PER_THREAD * linear_tid < valid_items)
-    {
-      StableOddEvenSort(keys, items, compare_op);
-    }
-
-    // each thread has sorted keys
-    // merge sort keys in shared memory
-    //
-    for (int target_merged_threads_number = 2; target_merged_threads_number <= NUM_THREADS;
-         target_merged_threads_number *= 2)
-    {
-      int merged_threads_number = target_merged_threads_number / 2;
-      int mask                  = target_merged_threads_number - 1;
-
-      Sync();
-
-// store keys in shmem
-//
-#pragma unroll
-      for (int item = 0; item < ITEMS_PER_THREAD; ++item)
-      {
-        int idx                       = ITEMS_PER_THREAD * linear_tid + item;
-        temp_storage.keys_shared[idx] = keys[item];
-      }
-
-      Sync();
-
-      int indices[ITEMS_PER_THREAD];
-
-      int first_thread_idx_in_thread_group_being_merged = ~mask & linear_tid;
-      int start = ITEMS_PER_THREAD * first_thread_idx_in_thread_group_being_merged;
-      int size  = ITEMS_PER_THREAD * merged_threads_number;
-
-      int thread_idx_in_thread_group_being_merged = mask & linear_tid;
-
-      int diag = (cub::min)(valid_items, ITEMS_PER_THREAD * thread_idx_in_thread_group_being_merged);
-
-      int keys1_beg = (cub::min)(valid_items, start);
-      int keys1_end = (cub::min)(valid_items, keys1_beg + size);
-      int keys2_beg = keys1_end;
-      int keys2_end = (cub::min)(valid_items, keys2_beg + size);
-
-      int keys1_count = keys1_end - keys1_beg;
-      int keys2_count = keys2_end - keys2_beg;
-
-      int partition_diag = MergePath<KeyT>(
-        &temp_storage.keys_shared[keys1_beg],
-        &temp_storage.keys_shared[keys2_beg],
-        keys1_count,
-        keys2_count,
-        diag,
-        compare_op);
-
-      int keys1_beg_loc   = keys1_beg + partition_diag;
-      int keys1_end_loc   = keys1_end;
-      int keys2_beg_loc   = keys2_beg + diag - partition_diag;
-      int keys2_end_loc   = keys2_end;
-      int keys1_count_loc = keys1_end_loc - keys1_beg_loc;
-      int keys2_count_loc = keys2_end_loc - keys2_beg_loc;
-      SerialMerge(
-        &temp_storage.keys_shared[0],
-        keys1_beg_loc,
-        keys2_beg_loc,
-        keys1_count_loc,
-        keys2_count_loc,
-        keys,
-        indices,
-        compare_op);
-
-      if (!KEYS_ONLY)
-      {
-        Sync();
-
-// store keys in shmem
-//
-#pragma unroll
-        for (int item = 0; item < ITEMS_PER_THREAD; ++item)
-        {
-          int idx                        = ITEMS_PER_THREAD * linear_tid + item;
-          temp_storage.items_shared[idx] = items[item];
-        }
-
-        Sync();
-
-// gather items from shmem
-//
-#pragma unroll
-        for (int item = 0; item < ITEMS_PER_THREAD; ++item)
-        {
-          items[item] = temp_storage.items_shared[indices[item]];
-        }
-      }
-    }
-  } // func block_merge_sort
->>>>>>> bff5288b
 
   /**
    * @brief Sorts items partitioned across a CUDA thread block using
@@ -777,11 +656,7 @@
     int valid_items,
     KeyT oob_default)
   {
-<<<<<<< HEAD
     SortCommon<CompareOp, stability_t::stable, IS_LAST_TILE>(keys, items, compare_op, valid_items, oob_default);
-=======
-    Sort<CompareOp, IS_LAST_TILE>(keys, items, compare_op, valid_items, oob_default);
->>>>>>> bff5288b
   }
 
 private:
