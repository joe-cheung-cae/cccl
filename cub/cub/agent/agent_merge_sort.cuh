--- conflicted
+++ resolved
@@ -47,11 +47,11 @@
 
 CUB_NAMESPACE_BEGIN
 
-template <int _BLOCK_THREADS,
-          int _ITEMS_PER_THREAD                     = 1,
-          cub::BlockLoadAlgorithm _LOAD_ALGORITHM   = cub::BLOCK_LOAD_DIRECT,
-          cub::CacheLoadModifier _LOAD_MODIFIER     = cub::LOAD_LDG,
-          cub::BlockStoreAlgorithm _STORE_ALGORITHM = cub::BLOCK_STORE_DIRECT>
+template < int _BLOCK_THREADS,
+           int _ITEMS_PER_THREAD                     = 1,
+           cub::BlockLoadAlgorithm _LOAD_ALGORITHM   = cub::BLOCK_LOAD_DIRECT,
+           cub::CacheLoadModifier _LOAD_MODIFIER     = cub::LOAD_LDG,
+           cub::BlockStoreAlgorithm _STORE_ALGORITHM = cub::BLOCK_STORE_DIRECT>
 struct AgentMergeSortPolicy
 {
   static constexpr int BLOCK_THREADS    = _BLOCK_THREADS;
@@ -202,23 +202,20 @@
 
     if (IS_LAST_TILE)
     {
-<<<<<<< HEAD
-      _CCCL_IF_CONSTEXPR(Stability == stability_t::stable) {
+      _CCCL_IF_CONSTEXPR (Stability == stability_t::stable)
+      {
         BlockMergeSortT(storage.block_merge)
           .StableSort(keys_local, items_local, compare_op, num_remaining, keys_local[0]);
       }
       else
       {
-        BlockMergeSortT(storage.block_merge)
-          .Sort(keys_local, items_local, compare_op, num_remaining, keys_local[0]);
-      }
-=======
-      BlockMergeSortT(storage.block_merge).Sort(keys_local, items_local, compare_op, num_remaining, keys_local[0]);
->>>>>>> bff5288b
-    }
-    else
-    {
-      _CCCL_IF_CONSTEXPR(Stability == stability_t::stable) {
+        BlockMergeSortT(storage.block_merge).Sort(keys_local, items_local, compare_op, num_remaining, keys_local[0]);
+      }
+    }
+    else
+    {
+      _CCCL_IF_CONSTEXPR (Stability == stability_t::stable)
+      {
         BlockMergeSortT(storage.block_merge).StableSort(keys_local, items_local, compare_op);
       }
       else
@@ -296,7 +293,7 @@
  * Odeh et al, "Merge Path - Parallel Merging Made Simple"
  * doi:10.1109/IPDPSW.2012.202
  */
-template <typename KeyIteratorT, typename OffsetT, typename CompareOpT, typename KeyT>
+template < typename KeyIteratorT, typename OffsetT, typename CompareOpT, typename KeyT>
 struct AgentPartition
 {
   bool ping;
@@ -386,13 +383,13 @@
 };
 
 /// \brief The agent is responsible for merging N consecutive sorted arrays into N/2 sorted arrays.
-template <typename Policy,
-          typename KeyIteratorT,
-          typename ValueIteratorT,
-          typename OffsetT,
-          typename CompareOpT,
-          typename KeyT,
-          typename ValueT>
+template < typename Policy,
+           typename KeyIteratorT,
+           typename ValueIteratorT,
+           typename OffsetT,
+           typename CompareOpT,
+           typename KeyT,
+           typename ValueT>
 struct AgentMerge
 {
   //---------------------------------------------------------------------
