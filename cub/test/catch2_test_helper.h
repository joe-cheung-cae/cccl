--- conflicted
+++ resolved
@@ -33,12 +33,8 @@
 #include <tuple>
 #include <type_traits>
 
-<<<<<<< HEAD
-#include <cub/util_compiler.cuh>
+#include "cuda/std/detail/libcxx/include/__cccl/diagnostic.h"
 #include "test_util_sort.h"
-=======
-#include "cuda/std/detail/libcxx/include/__cccl/diagnostic.h"
->>>>>>> bff5288b
 #include "test_util_vec.h"
 #include <metal.hpp>
 
@@ -163,41 +159,6 @@
   {
     return "Equals: " + Catch::rangeToString(range);
   }
-<<<<<<< HEAD
-
-  // Catch2 Matcher that checks that a range is sorted
-  template <typename Range, typename CompareOp>
-  struct CustomSortedRangeMatcher : Catch::MatcherBase<Range>
-  {
-    CustomSortedRangeMatcher(CompareOp const& op)
-        : compare_op{op}
-    {}
-
-    bool match(Range const& range) const override
-    {
-      using std::begin;
-      using std::end;
-
-      return IsSorted(begin(range), end(range), compare_op);
-    }
-
-    std::string describe() const override
-    {
-      return "Sorted";
-    }
-
-  private:
-    CompareOp const& compare_op;
-  };
-
-  template <typename Range, typename CompareOp>
-  auto SortedRange(const CompareOp& compare_op) -> CustomSortedRangeMatcher<Range, CompareOp>
-  {
-    return CustomSortedRangeMatcher<Range, CompareOp>(compare_op);
-  }
-} // namespace detail
-=======
->>>>>>> bff5288b
 
 private:
   Range const& range;
@@ -214,18 +175,39 @@
 {
   return CustomEqualsRangeMatcher<Range, bitwise_equal>(range);
 }
+
+// Catch2 Matcher that checks that a range is sorted
+template <typename Range, typename CompareOp>
+struct CustomSortedRangeMatcher : Catch::MatcherBase<Range>
+{
+  CustomSortedRangeMatcher(CompareOp const& op)
+      : compare_op{op}
+  {}
+
+  bool match(Range const& range) const override
+  {
+    using std::begin;
+    using std::end;
+
+    return IsSorted(begin(range), end(range), compare_op);
+  }
+
+  std::string describe() const override
+  {
+    return "Sorted";
+  }
+
+private:
+  CompareOp const& compare_op;
+};
+
+template <typename Range, typename CompareOp>
+auto SortedRange(const CompareOp& compare_op) -> CustomSortedRangeMatcher<Range, CompareOp>
+{
+  return CustomSortedRangeMatcher<Range, CompareOp>(compare_op);
+}
 } // namespace detail
 
-<<<<<<< HEAD
-#define REQUIRE_SORTED(out, compare_op) { \
-  auto vec_out = detail::to_vec(out);  \
-  using Range = decltype(vec_out);     \
-  REQUIRE_THAT(vec_out, detail::SortedRange<Range>(compare_op)); \
-}
-
-#include <c2h/generators.cuh>
-#include <c2h/custom_type.cuh>
-=======
 #define REQUIRE_EQ_WITH_NAN_MATCHING(ref, out)              \
   {                                                         \
     auto vec_ref = detail::to_vec(ref);                     \
@@ -239,7 +221,13 @@
     auto vec_out = detail::to_vec(out);                     \
     REQUIRE_THAT(vec_ref, detail::NaNEqualsRange(vec_out)); \
   }
->>>>>>> bff5288b
+
+#define REQUIRE_SORTED(out, compare_op)                            \
+  {                                                                \
+    auto vec_out = detail::to_vec(out);                            \
+    using Range  = decltype(vec_out);                              \
+    REQUIRE_THAT(vec_out, detail::SortedRange<Range>(compare_op)); \
+  }
 
 #include <c2h/custom_type.cuh>
 #include <c2h/generators.cuh>
